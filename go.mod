--- conflicted
+++ resolved
@@ -2,19 +2,10 @@
 
 go 1.23.0
 
-<<<<<<< HEAD
-require github.com/stretchr/testify v1.6.1
-
-require (
-	github.com/davecgh/go-spew v1.1.0 // indirect
-	github.com/pmezard/go-difflib v1.0.0 // indirect
-	gopkg.in/yaml.v3 v3.0.0-20200313102051-9f266ea9e77c // indirect
-=======
 require github.com/stretchr/testify v1.10.0
 
 require (
 	github.com/davecgh/go-spew v1.1.1 // indirect
 	github.com/pmezard/go-difflib v1.0.0 // indirect
 	gopkg.in/yaml.v3 v3.0.1 // indirect
->>>>>>> 32bf3b2b
 )