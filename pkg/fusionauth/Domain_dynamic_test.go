/*
* Copyright (c) 2019-2023, FusionAuth, All Rights Reserved
*
* Licensed under the Apache License, Version 2.0 (the "License");
* you may not use this file except in compliance with the License.
* You may obtain a copy of the License at
*
*   http://www.apache.org/licenses/LICENSE-2.0
*
* Unless required by applicable law or agreed to in writing,
* software distributed under the License is distributed on an
* "AS IS" BASIS, WITHOUT WARRANTIES OR CONDITIONS OF ANY KIND,
* either express or implied. See the License for the specific
* language governing permissions and limitations under the License.
 */

package fusionauth

import (
	"fmt"
	"testing"
)

func Test_XMLSignatureLocationImplementsStringer(t *testing.T) {
	var enum interface{} = XMLSignatureLocation("Test")
	if _, ok := enum.(fmt.Stringer); !ok {
		t.Errorf("XMLSignatureLocation does not implement stringer interface\n")
	}
}

func Test_KeyAlgorithmImplementsStringer(t *testing.T) {
	var enum interface{} = KeyAlgorithm("Test")
	if _, ok := enum.(fmt.Stringer); !ok {
		t.Errorf("KeyAlgorithm does not implement stringer interface\n")
	}
}

func Test_KeyUseImplementsStringer(t *testing.T) {
	var enum interface{} = KeyUse("Test")
	if _, ok := enum.(fmt.Stringer); !ok {
		t.Errorf("KeyUse does not implement stringer interface\n")
	}
}

func Test_CoseAlgorithmIdentifierImplementsStringer(t *testing.T) {
	var enum interface{} = CoseAlgorithmIdentifier("Test")
	if _, ok := enum.(fmt.Stringer); !ok {
		t.Errorf("CoseAlgorithmIdentifier does not implement stringer interface\n")
	}
}

func Test_AlgorithmImplementsStringer(t *testing.T) {
	var enum interface{} = Algorithm("Test")
	if _, ok := enum.(fmt.Stringer); !ok {
		t.Errorf("Algorithm does not implement stringer interface\n")
	}
}

func Test_ChangePasswordReasonImplementsStringer(t *testing.T) {
	var enum interface{} = ChangePasswordReason("Test")
	if _, ok := enum.(fmt.Stringer); !ok {
		t.Errorf("ChangePasswordReason does not implement stringer interface\n")
	}
}

func Test_AttestationTypeImplementsStringer(t *testing.T) {
	var enum interface{} = AttestationType("Test")
	if _, ok := enum.(fmt.Stringer); !ok {
		t.Errorf("AttestationType does not implement stringer interface\n")
	}
}

func Test_CoseEllipticCurveImplementsStringer(t *testing.T) {
	var enum interface{} = CoseEllipticCurve("Test")
	if _, ok := enum.(fmt.Stringer); !ok {
		t.Errorf("CoseEllipticCurve does not implement stringer interface\n")
	}
}

func Test_UserActionPhaseImplementsStringer(t *testing.T) {
	var enum interface{} = UserActionPhase("Test")
	if _, ok := enum.(fmt.Stringer); !ok {
		t.Errorf("UserActionPhase does not implement stringer interface\n")
	}
}

func Test_FormDataTypeImplementsStringer(t *testing.T) {
	var enum interface{} = FormDataType("Test")
	if _, ok := enum.(fmt.Stringer); !ok {
		t.Errorf("FormDataType does not implement stringer interface\n")
	}
}

func Test_ConsentStatusImplementsStringer(t *testing.T) {
	var enum interface{} = ConsentStatus("Test")
	if _, ok := enum.(fmt.Stringer); !ok {
		t.Errorf("ConsentStatus does not implement stringer interface\n")
	}
}

func Test_UnverifiedBehaviorImplementsStringer(t *testing.T) {
	var enum interface{} = UnverifiedBehavior("Test")
	if _, ok := enum.(fmt.Stringer); !ok {
		t.Errorf("UnverifiedBehavior does not implement stringer interface\n")
	}
}

func Test_ContentStatusImplementsStringer(t *testing.T) {
	var enum interface{} = ContentStatus("Test")
	if _, ok := enum.(fmt.Stringer); !ok {
		t.Errorf("ContentStatus does not implement stringer interface\n")
	}
}

func Test_Oauth2AuthorizedURLValidationPolicyImplementsStringer(t *testing.T) {
	var enum interface{} = Oauth2AuthorizedURLValidationPolicy("Test")
	if _, ok := enum.(fmt.Stringer); !ok {
		t.Errorf("Oauth2AuthorizedURLValidationPolicy does not implement stringer interface\n")
	}
}

func Test_RegistrationTypeImplementsStringer(t *testing.T) {
	var enum interface{} = RegistrationType("Test")
	if _, ok := enum.(fmt.Stringer); !ok {
		t.Errorf("RegistrationType does not implement stringer interface\n")
	}
}

func Test_EmailSecurityTypeImplementsStringer(t *testing.T) {
	var enum interface{} = EmailSecurityType("Test")
	if _, ok := enum.(fmt.Stringer); !ok {
		t.Errorf("EmailSecurityType does not implement stringer interface\n")
	}
}

func Test_LambdaEngineTypeImplementsStringer(t *testing.T) {
	var enum interface{} = LambdaEngineType("Test")
	if _, ok := enum.(fmt.Stringer); !ok {
		t.Errorf("LambdaEngineType does not implement stringer interface\n")
	}
}

func Test_FormControlImplementsStringer(t *testing.T) {
	var enum interface{} = FormControl("Test")
	if _, ok := enum.(fmt.Stringer); !ok {
		t.Errorf("FormControl does not implement stringer interface\n")
	}
}

func Test_PublicKeyCredentialTypeImplementsStringer(t *testing.T) {
	var enum interface{} = PublicKeyCredentialType("Test")
	if _, ok := enum.(fmt.Stringer); !ok {
		t.Errorf("PublicKeyCredentialType does not implement stringer interface\n")
	}
}

func Test_OAuthErrorReasonImplementsStringer(t *testing.T) {
	var enum interface{} = OAuthErrorReason("Test")
	if _, ok := enum.(fmt.Stringer); !ok {
		t.Errorf("OAuthErrorReason does not implement stringer interface\n")
	}
}

func Test_RefreshTokenExpirationPolicyImplementsStringer(t *testing.T) {
	var enum interface{} = RefreshTokenExpirationPolicy("Test")
	if _, ok := enum.(fmt.Stringer); !ok {
		t.Errorf("RefreshTokenExpirationPolicy does not implement stringer interface\n")
	}
}

func Test_FormTypeImplementsStringer(t *testing.T) {
	var enum interface{} = FormType("Test")
	if _, ok := enum.(fmt.Stringer); !ok {
		t.Errorf("FormType does not implement stringer interface\n")
	}
}

func Test_RateLimitedRequestTypeImplementsStringer(t *testing.T) {
	var enum interface{} = RateLimitedRequestType("Test")
	if _, ok := enum.(fmt.Stringer); !ok {
		t.Errorf("RateLimitedRequestType does not implement stringer interface\n")
	}
}

func Test_WebAuthnWorkflowImplementsStringer(t *testing.T) {
	var enum interface{} = WebAuthnWorkflow("Test")
	if _, ok := enum.(fmt.Stringer); !ok {
		t.Errorf("WebAuthnWorkflow does not implement stringer interface\n")
	}
}

func Test_LambdaTypeImplementsStringer(t *testing.T) {
	var enum interface{} = LambdaType("Test")
	if _, ok := enum.(fmt.Stringer); !ok {
		t.Errorf("LambdaType does not implement stringer interface\n")
	}
}

func Test_LDAPSecurityMethodImplementsStringer(t *testing.T) {
	var enum interface{} = LDAPSecurityMethod("Test")
	if _, ok := enum.(fmt.Stringer); !ok {
		t.Errorf("LDAPSecurityMethod does not implement stringer interface\n")
	}
}

func Test_OAuthScopeConsentModeImplementsStringer(t *testing.T) {
	var enum interface{} = OAuthScopeConsentMode("Test")
	if _, ok := enum.(fmt.Stringer); !ok {
		t.Errorf("OAuthScopeConsentMode does not implement stringer interface\n")
	}
}

func Test_OAuthScopeHandlingPolicyImplementsStringer(t *testing.T) {
	var enum interface{} = OAuthScopeHandlingPolicy("Test")
	if _, ok := enum.(fmt.Stringer); !ok {
		t.Errorf("OAuthScopeHandlingPolicy does not implement stringer interface\n")
	}
}

func Test_HTTPMethodImplementsStringer(t *testing.T) {
	var enum interface{} = HTTPMethod("Test")
	if _, ok := enum.(fmt.Stringer); !ok {
		t.Errorf("HTTPMethod does not implement stringer interface\n")
	}
}

func Test_ThemeTypeImplementsStringer(t *testing.T) {
	var enum interface{} = ThemeType("Test")
	if _, ok := enum.(fmt.Stringer); !ok {
		t.Errorf("ThemeType does not implement stringer interface\n")
	}
}

func Test_WebhookEventResultImplementsStringer(t *testing.T) {
	var enum interface{} = WebhookEventResult("Test")
	if _, ok := enum.(fmt.Stringer); !ok {
		t.Errorf("WebhookEventResult does not implement stringer interface\n")
	}
}

func Test_OAuthErrorTypeImplementsStringer(t *testing.T) {
	var enum interface{} = OAuthErrorType("Test")
	if _, ok := enum.(fmt.Stringer); !ok {
		t.Errorf("OAuthErrorType does not implement stringer interface\n")
	}
}

func Test_UnknownScopePolicyImplementsStringer(t *testing.T) {
	var enum interface{} = UnknownScopePolicy("Test")
	if _, ok := enum.(fmt.Stringer); !ok {
		t.Errorf("UnknownScopePolicy does not implement stringer interface\n")
	}
}

func Test_GrantTypeImplementsStringer(t *testing.T) {
	var enum interface{} = GrantType("Test")
	if _, ok := enum.(fmt.Stringer); !ok {
		t.Errorf("GrantType does not implement stringer interface\n")
	}
}

func Test_CaptchaMethodImplementsStringer(t *testing.T) {
	var enum interface{} = CaptchaMethod("Test")
	if _, ok := enum.(fmt.Stringer); !ok {
		t.Errorf("CaptchaMethod does not implement stringer interface\n")
	}
}

func Test_SAMLv2DestinationAssertionPolicyImplementsStringer(t *testing.T) {
	var enum interface{} = SAMLv2DestinationAssertionPolicy("Test")
	if _, ok := enum.(fmt.Stringer); !ok {
		t.Errorf("SAMLv2DestinationAssertionPolicy does not implement stringer interface\n")
	}
}

func Test_ObjectStateImplementsStringer(t *testing.T) {
	var enum interface{} = ObjectState("Test")
	if _, ok := enum.(fmt.Stringer); !ok {
		t.Errorf("ObjectState does not implement stringer interface\n")
	}
}

func Test_AuthenticationThreatsImplementsStringer(t *testing.T) {
	var enum interface{} = AuthenticationThreats("Test")
	if _, ok := enum.(fmt.Stringer); !ok {
		t.Errorf("AuthenticationThreats does not implement stringer interface\n")
	}
}

func Test_MultiFactorLoginPolicyImplementsStringer(t *testing.T) {
	var enum interface{} = MultiFactorLoginPolicy("Test")
	if _, ok := enum.(fmt.Stringer); !ok {
		t.Errorf("MultiFactorLoginPolicy does not implement stringer interface\n")
	}
}

func Test_SAMLLogoutBehaviorImplementsStringer(t *testing.T) {
	var enum interface{} = SAMLLogoutBehavior("Test")
	if _, ok := enum.(fmt.Stringer); !ok {
		t.Errorf("SAMLLogoutBehavior does not implement stringer interface\n")
	}
}

func Test_IdentityVerifiedReasonImplementsStringer(t *testing.T) {
	var enum interface{} = IdentityVerifiedReason("Test")
	if _, ok := enum.(fmt.Stringer); !ok {
		t.Errorf("IdentityVerifiedReason does not implement stringer interface\n")
	}
}

func Test_ConnectorTypeImplementsStringer(t *testing.T) {
	var enum interface{} = ConnectorType("Test")
	if _, ok := enum.(fmt.Stringer); !ok {
		t.Errorf("ConnectorType does not implement stringer interface\n")
	}
}

func Test_AuthenticatorAttachmentPreferenceImplementsStringer(t *testing.T) {
	var enum interface{} = AuthenticatorAttachmentPreference("Test")
	if _, ok := enum.(fmt.Stringer); !ok {
		t.Errorf("AuthenticatorAttachmentPreference does not implement stringer interface\n")
	}
}

func Test_ProofKeyForCodeExchangePolicyImplementsStringer(t *testing.T) {
	var enum interface{} = ProofKeyForCodeExchangePolicy("Test")
	if _, ok := enum.(fmt.Stringer); !ok {
		t.Errorf("ProofKeyForCodeExchangePolicy does not implement stringer interface\n")
	}
}

func Test_SortImplementsStringer(t *testing.T) {
	var enum interface{} = Sort("Test")
	if _, ok := enum.(fmt.Stringer); !ok {
		t.Errorf("Sort does not implement stringer interface\n")
	}
}

func Test_LoginIdTypeImplementsStringer(t *testing.T) {
	var enum interface{} = LoginIdType("Test")
	if _, ok := enum.(fmt.Stringer); !ok {
		t.Errorf("LoginIdType does not implement stringer interface\n")
	}
}

<<<<<<< HEAD
func Test_RegistrationTypeImplementsStringer(t *testing.T) {
	var enum interface{} = RegistrationType("Test")
	if _, ok := enum.(fmt.Stringer); !ok {
		t.Errorf("RegistrationType does not implement stringer interface\n")
	}
}

func Test_PasswordlessStrategyImplementsStringer(t *testing.T) {
	var enum interface{} = PasswordlessStrategy("Test")
	if _, ok := enum.(fmt.Stringer); !ok {
		t.Errorf("PasswordlessStrategy does not implement stringer interface\n")
	}
}

func Test_RefreshTokenExpirationPolicyImplementsStringer(t *testing.T) {
	var enum interface{} = RefreshTokenExpirationPolicy("Test")
=======
func Test_IPAccessControlEntryActionImplementsStringer(t *testing.T) {
	var enum interface{} = IPAccessControlEntryAction("Test")
>>>>>>> 35e32704
	if _, ok := enum.(fmt.Stringer); !ok {
		t.Errorf("IPAccessControlEntryAction does not implement stringer interface\n")
	}
}

func Test_ApplicationMultiFactorTrustPolicyImplementsStringer(t *testing.T) {
	var enum interface{} = ApplicationMultiFactorTrustPolicy("Test")
	if _, ok := enum.(fmt.Stringer); !ok {
		t.Errorf("ApplicationMultiFactorTrustPolicy does not implement stringer interface\n")
	}
}

func Test_AuthenticatorAttachmentImplementsStringer(t *testing.T) {
	var enum interface{} = AuthenticatorAttachment("Test")
	if _, ok := enum.(fmt.Stringer); !ok {
		t.Errorf("AuthenticatorAttachment does not implement stringer interface\n")
	}
}

func Test_CanonicalizationMethodImplementsStringer(t *testing.T) {
	var enum interface{} = CanonicalizationMethod("Test")
	if _, ok := enum.(fmt.Stringer); !ok {
		t.Errorf("CanonicalizationMethod does not implement stringer interface\n")
	}
}

func Test_BreachMatchModeImplementsStringer(t *testing.T) {
	var enum interface{} = BreachMatchMode("Test")
	if _, ok := enum.(fmt.Stringer); !ok {
		t.Errorf("BreachMatchMode does not implement stringer interface\n")
	}
}

func Test_BreachedPasswordStatusImplementsStringer(t *testing.T) {
	var enum interface{} = BreachedPasswordStatus("Test")
	if _, ok := enum.(fmt.Stringer); !ok {
		t.Errorf("BreachedPasswordStatus does not implement stringer interface\n")
	}
}

func Test_EventLogTypeImplementsStringer(t *testing.T) {
	var enum interface{} = EventLogType("Test")
	if _, ok := enum.(fmt.Stringer); !ok {
		t.Errorf("EventLogType does not implement stringer interface\n")
	}
}

func Test_TokenTypeImplementsStringer(t *testing.T) {
	var enum interface{} = TokenType("Test")
	if _, ok := enum.(fmt.Stringer); !ok {
		t.Errorf("TokenType does not implement stringer interface\n")
	}
}

func Test_ClientAuthenticationMethodImplementsStringer(t *testing.T) {
	var enum interface{} = ClientAuthenticationMethod("Test")
	if _, ok := enum.(fmt.Stringer); !ok {
		t.Errorf("ClientAuthenticationMethod does not implement stringer interface\n")
	}
}

func Test_IdentityProviderTypeImplementsStringer(t *testing.T) {
	var enum interface{} = IdentityProviderType("Test")
	if _, ok := enum.(fmt.Stringer); !ok {
		t.Errorf("IdentityProviderType does not implement stringer interface\n")
	}
}

func Test_SystemTrustedProxyConfigurationPolicyImplementsStringer(t *testing.T) {
	var enum interface{} = SystemTrustedProxyConfigurationPolicy("Test")
	if _, ok := enum.(fmt.Stringer); !ok {
		t.Errorf("SystemTrustedProxyConfigurationPolicy does not implement stringer interface\n")
	}
}

func Test_AttestationConveyancePreferenceImplementsStringer(t *testing.T) {
	var enum interface{} = AttestationConveyancePreference("Test")
	if _, ok := enum.(fmt.Stringer); !ok {
		t.Errorf("AttestationConveyancePreference does not implement stringer interface\n")
	}
}

func Test_MessageTypeImplementsStringer(t *testing.T) {
	var enum interface{} = MessageType("Test")
	if _, ok := enum.(fmt.Stringer); !ok {
		t.Errorf("MessageType does not implement stringer interface\n")
	}
}

func Test_EventTypeImplementsStringer(t *testing.T) {
	var enum interface{} = EventType("Test")
	if _, ok := enum.(fmt.Stringer); !ok {
		t.Errorf("EventType does not implement stringer interface\n")
	}
}

func Test_UserVerificationRequirementImplementsStringer(t *testing.T) {
	var enum interface{} = UserVerificationRequirement("Test")
	if _, ok := enum.(fmt.Stringer); !ok {
		t.Errorf("UserVerificationRequirement does not implement stringer interface\n")
	}
}

func Test_IdentityProviderLinkingStrategyImplementsStringer(t *testing.T) {
	var enum interface{} = IdentityProviderLinkingStrategy("Test")
	if _, ok := enum.(fmt.Stringer); !ok {
		t.Errorf("IdentityProviderLinkingStrategy does not implement stringer interface\n")
	}
}

func Test_KeyTypeImplementsStringer(t *testing.T) {
	var enum interface{} = KeyType("Test")
	if _, ok := enum.(fmt.Stringer); !ok {
		t.Errorf("KeyType does not implement stringer interface\n")
	}
}

func Test_RefreshTokenUsagePolicyImplementsStringer(t *testing.T) {
	var enum interface{} = RefreshTokenUsagePolicy("Test")
	if _, ok := enum.(fmt.Stringer); !ok {
		t.Errorf("RefreshTokenUsagePolicy does not implement stringer interface\n")
	}
}

func Test_DeviceTypeImplementsStringer(t *testing.T) {
	var enum interface{} = DeviceType("Test")
	if _, ok := enum.(fmt.Stringer); !ok {
		t.Errorf("DeviceType does not implement stringer interface\n")
	}
}

func Test_BreachActionImplementsStringer(t *testing.T) {
	var enum interface{} = BreachAction("Test")
	if _, ok := enum.(fmt.Stringer); !ok {
		t.Errorf("BreachAction does not implement stringer interface\n")
	}
}

func Test_OAuthApplicationRelationshipImplementsStringer(t *testing.T) {
	var enum interface{} = OAuthApplicationRelationship("Test")
	if _, ok := enum.(fmt.Stringer); !ok {
		t.Errorf("OAuthApplicationRelationship does not implement stringer interface\n")
	}
}

func Test_ResidentKeyRequirementImplementsStringer(t *testing.T) {
	var enum interface{} = ResidentKeyRequirement("Test")
	if _, ok := enum.(fmt.Stringer); !ok {
		t.Errorf("ResidentKeyRequirement does not implement stringer interface\n")
	}
}

func Test_WebhookAttemptResultImplementsStringer(t *testing.T) {
	var enum interface{} = WebhookAttemptResult("Test")
	if _, ok := enum.(fmt.Stringer); !ok {
		t.Errorf("WebhookAttemptResult does not implement stringer interface\n")
	}
}

func Test_VerificationStrategyImplementsStringer(t *testing.T) {
	var enum interface{} = VerificationStrategy("Test")
	if _, ok := enum.(fmt.Stringer); !ok {
		t.Errorf("VerificationStrategy does not implement stringer interface\n")
	}
}

func Test_LogoutBehaviorImplementsStringer(t *testing.T) {
	var enum interface{} = LogoutBehavior("Test")
	if _, ok := enum.(fmt.Stringer); !ok {
		t.Errorf("LogoutBehavior does not implement stringer interface\n")
	}
}

func Test_FamilyRoleImplementsStringer(t *testing.T) {
	var enum interface{} = FamilyRole("Test")
	if _, ok := enum.(fmt.Stringer); !ok {
		t.Errorf("FamilyRole does not implement stringer interface\n")
	}
}

func Test_SteamAPIModeImplementsStringer(t *testing.T) {
	var enum interface{} = SteamAPIMode("Test")
	if _, ok := enum.(fmt.Stringer); !ok {
		t.Errorf("SteamAPIMode does not implement stringer interface\n")
	}
}

func Test_ClientAuthenticationPolicyImplementsStringer(t *testing.T) {
	var enum interface{} = ClientAuthenticationPolicy("Test")
	if _, ok := enum.(fmt.Stringer); !ok {
		t.Errorf("ClientAuthenticationPolicy does not implement stringer interface\n")
	}
}

func Test_TransactionTypeImplementsStringer(t *testing.T) {
	var enum interface{} = TransactionType("Test")
	if _, ok := enum.(fmt.Stringer); !ok {
		t.Errorf("TransactionType does not implement stringer interface\n")
	}
}

func Test_CoseKeyTypeImplementsStringer(t *testing.T) {
	var enum interface{} = CoseKeyType("Test")
	if _, ok := enum.(fmt.Stringer); !ok {
		t.Errorf("CoseKeyType does not implement stringer interface\n")
	}
}

func Test_ExpiryUnitImplementsStringer(t *testing.T) {
	var enum interface{} = ExpiryUnit("Test")
	if _, ok := enum.(fmt.Stringer); !ok {
		t.Errorf("ExpiryUnit does not implement stringer interface\n")
	}
}

func Test_IdentityProviderLoginMethodImplementsStringer(t *testing.T) {
	var enum interface{} = IdentityProviderLoginMethod("Test")
	if _, ok := enum.(fmt.Stringer); !ok {
		t.Errorf("IdentityProviderLoginMethod does not implement stringer interface\n")
	}
}

func Test_TOTPAlgorithmImplementsStringer(t *testing.T) {
	var enum interface{} = TOTPAlgorithm("Test")
	if _, ok := enum.(fmt.Stringer); !ok {
		t.Errorf("TOTPAlgorithm does not implement stringer interface\n")
	}
}

func Test_FormFieldAdminPolicyImplementsStringer(t *testing.T) {
	var enum interface{} = FormFieldAdminPolicy("Test")
	if _, ok := enum.(fmt.Stringer); !ok {
		t.Errorf("FormFieldAdminPolicy does not implement stringer interface\n")
	}
}

func Test_UniqueUsernameStrategyImplementsStringer(t *testing.T) {
	var enum interface{} = UniqueUsernameStrategy("Test")
	if _, ok := enum.(fmt.Stringer); !ok {
		t.Errorf("UniqueUsernameStrategy does not implement stringer interface\n")
	}
}

func Test_UserStateImplementsStringer(t *testing.T) {
	var enum interface{} = UserState("Test")
	if _, ok := enum.(fmt.Stringer); !ok {
		t.Errorf("UserState does not implement stringer interface\n")
	}
}

func Test_SecureGeneratorTypeImplementsStringer(t *testing.T) {
	var enum interface{} = SecureGeneratorType("Test")
	if _, ok := enum.(fmt.Stringer); !ok {
		t.Errorf("SecureGeneratorType does not implement stringer interface\n")
	}
}

func Test_ReactorFeatureStatusImplementsStringer(t *testing.T) {
	var enum interface{} = ReactorFeatureStatus("Test")
	if _, ok := enum.(fmt.Stringer); !ok {
		t.Errorf("ReactorFeatureStatus does not implement stringer interface\n")
	}
}

func Test_MessengerTypeImplementsStringer(t *testing.T) {
	var enum interface{} = MessengerType("Test")
	if _, ok := enum.(fmt.Stringer); !ok {
		t.Errorf("MessengerType does not implement stringer interface\n")
	}
}<|MERGE_RESOLUTION|>--- conflicted
+++ resolved
@@ -301,13 +301,6 @@
 	}
 }
 
-func Test_IdentityVerifiedReasonImplementsStringer(t *testing.T) {
-	var enum interface{} = IdentityVerifiedReason("Test")
-	if _, ok := enum.(fmt.Stringer); !ok {
-		t.Errorf("IdentityVerifiedReason does not implement stringer interface\n")
-	}
-}
-
 func Test_ConnectorTypeImplementsStringer(t *testing.T) {
 	var enum interface{} = ConnectorType("Test")
 	if _, ok := enum.(fmt.Stringer); !ok {
@@ -343,27 +336,8 @@
 	}
 }
 
-<<<<<<< HEAD
-func Test_RegistrationTypeImplementsStringer(t *testing.T) {
-	var enum interface{} = RegistrationType("Test")
-	if _, ok := enum.(fmt.Stringer); !ok {
-		t.Errorf("RegistrationType does not implement stringer interface\n")
-	}
-}
-
-func Test_PasswordlessStrategyImplementsStringer(t *testing.T) {
-	var enum interface{} = PasswordlessStrategy("Test")
-	if _, ok := enum.(fmt.Stringer); !ok {
-		t.Errorf("PasswordlessStrategy does not implement stringer interface\n")
-	}
-}
-
-func Test_RefreshTokenExpirationPolicyImplementsStringer(t *testing.T) {
-	var enum interface{} = RefreshTokenExpirationPolicy("Test")
-=======
 func Test_IPAccessControlEntryActionImplementsStringer(t *testing.T) {
 	var enum interface{} = IPAccessControlEntryAction("Test")
->>>>>>> 35e32704
 	if _, ok := enum.(fmt.Stringer); !ok {
 		t.Errorf("IPAccessControlEntryAction does not implement stringer interface\n")
 	}
