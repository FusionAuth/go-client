--- conflicted
+++ resolved
@@ -63,466 +63,442 @@
 	}
 }
 
-<<<<<<< HEAD
-func Test_IdentityVerifiedReasonImplementsStringer(t *testing.T) {
-	var enum interface{} = IdentityVerifiedReason("Test")
-	if _, ok := enum.(fmt.Stringer); !ok {
-		t.Errorf("IdentityVerifiedReason does not implement stringer interface\n")
+func Test_LogoutBehaviorImplementsStringer(t *testing.T) {
+	var enum interface{} = LogoutBehavior("Test")
+	if _, ok := enum.(fmt.Stringer); !ok {
+		t.Errorf("LogoutBehavior does not implement stringer interface\n")
+	}
+}
+
+func Test_FamilyRoleImplementsStringer(t *testing.T) {
+	var enum interface{} = FamilyRole("Test")
+	if _, ok := enum.(fmt.Stringer); !ok {
+		t.Errorf("FamilyRole does not implement stringer interface\n")
+	}
+}
+
+func Test_CoseAlgorithmIdentifierImplementsStringer(t *testing.T) {
+	var enum interface{} = CoseAlgorithmIdentifier("Test")
+	if _, ok := enum.(fmt.Stringer); !ok {
+		t.Errorf("CoseAlgorithmIdentifier does not implement stringer interface\n")
+	}
+}
+
+func Test_ReactorFeatureStatusImplementsStringer(t *testing.T) {
+	var enum interface{} = ReactorFeatureStatus("Test")
+	if _, ok := enum.(fmt.Stringer); !ok {
+		t.Errorf("ReactorFeatureStatus does not implement stringer interface\n")
+	}
+}
+
+func Test_UnverifiedBehaviorImplementsStringer(t *testing.T) {
+	var enum interface{} = UnverifiedBehavior("Test")
+	if _, ok := enum.(fmt.Stringer); !ok {
+		t.Errorf("UnverifiedBehavior does not implement stringer interface\n")
+	}
+}
+
+func Test_MessengerTypeImplementsStringer(t *testing.T) {
+	var enum interface{} = MessengerType("Test")
+	if _, ok := enum.(fmt.Stringer); !ok {
+		t.Errorf("MessengerType does not implement stringer interface\n")
+	}
+}
+
+func Test_BreachActionImplementsStringer(t *testing.T) {
+	var enum interface{} = BreachAction("Test")
+	if _, ok := enum.(fmt.Stringer); !ok {
+		t.Errorf("BreachAction does not implement stringer interface\n")
+	}
+}
+
+func Test_BreachMatchModeImplementsStringer(t *testing.T) {
+	var enum interface{} = BreachMatchMode("Test")
+	if _, ok := enum.(fmt.Stringer); !ok {
+		t.Errorf("BreachMatchMode does not implement stringer interface\n")
+	}
+}
+
+func Test_FormFieldAdminPolicyImplementsStringer(t *testing.T) {
+	var enum interface{} = FormFieldAdminPolicy("Test")
+	if _, ok := enum.(fmt.Stringer); !ok {
+		t.Errorf("FormFieldAdminPolicy does not implement stringer interface\n")
+	}
+}
+
+func Test_AttestationConveyancePreferenceImplementsStringer(t *testing.T) {
+	var enum interface{} = AttestationConveyancePreference("Test")
+	if _, ok := enum.(fmt.Stringer); !ok {
+		t.Errorf("AttestationConveyancePreference does not implement stringer interface\n")
+	}
+}
+
+func Test_WebhookEventResultImplementsStringer(t *testing.T) {
+	var enum interface{} = WebhookEventResult("Test")
+	if _, ok := enum.(fmt.Stringer); !ok {
+		t.Errorf("WebhookEventResult does not implement stringer interface\n")
+	}
+}
+
+func Test_WebAuthnWorkflowImplementsStringer(t *testing.T) {
+	var enum interface{} = WebAuthnWorkflow("Test")
+	if _, ok := enum.(fmt.Stringer); !ok {
+		t.Errorf("WebAuthnWorkflow does not implement stringer interface\n")
+	}
+}
+
+func Test_ConsentStatusImplementsStringer(t *testing.T) {
+	var enum interface{} = ConsentStatus("Test")
+	if _, ok := enum.(fmt.Stringer); !ok {
+		t.Errorf("ConsentStatus does not implement stringer interface\n")
+	}
+}
+
+func Test_HTTPMethodImplementsStringer(t *testing.T) {
+	var enum interface{} = HTTPMethod("Test")
+	if _, ok := enum.(fmt.Stringer); !ok {
+		t.Errorf("HTTPMethod does not implement stringer interface\n")
+	}
+}
+
+func Test_UserStateImplementsStringer(t *testing.T) {
+	var enum interface{} = UserState("Test")
+	if _, ok := enum.(fmt.Stringer); !ok {
+		t.Errorf("UserState does not implement stringer interface\n")
+	}
+}
+
+func Test_RefreshTokenExpirationPolicyImplementsStringer(t *testing.T) {
+	var enum interface{} = RefreshTokenExpirationPolicy("Test")
+	if _, ok := enum.(fmt.Stringer); !ok {
+		t.Errorf("RefreshTokenExpirationPolicy does not implement stringer interface\n")
+	}
+}
+
+func Test_KeyUseImplementsStringer(t *testing.T) {
+	var enum interface{} = KeyUse("Test")
+	if _, ok := enum.(fmt.Stringer); !ok {
+		t.Errorf("KeyUse does not implement stringer interface\n")
+	}
+}
+
+func Test_BreachedPasswordStatusImplementsStringer(t *testing.T) {
+	var enum interface{} = BreachedPasswordStatus("Test")
+	if _, ok := enum.(fmt.Stringer); !ok {
+		t.Errorf("BreachedPasswordStatus does not implement stringer interface\n")
+	}
+}
+
+func Test_FormControlImplementsStringer(t *testing.T) {
+	var enum interface{} = FormControl("Test")
+	if _, ok := enum.(fmt.Stringer); !ok {
+		t.Errorf("FormControl does not implement stringer interface\n")
+	}
+}
+
+func Test_OAuthScopeHandlingPolicyImplementsStringer(t *testing.T) {
+	var enum interface{} = OAuthScopeHandlingPolicy("Test")
+	if _, ok := enum.(fmt.Stringer); !ok {
+		t.Errorf("OAuthScopeHandlingPolicy does not implement stringer interface\n")
+	}
+}
+
+func Test_WebhookAttemptResultImplementsStringer(t *testing.T) {
+	var enum interface{} = WebhookAttemptResult("Test")
+	if _, ok := enum.(fmt.Stringer); !ok {
+		t.Errorf("WebhookAttemptResult does not implement stringer interface\n")
+	}
+}
+
+func Test_EventLogTypeImplementsStringer(t *testing.T) {
+	var enum interface{} = EventLogType("Test")
+	if _, ok := enum.(fmt.Stringer); !ok {
+		t.Errorf("EventLogType does not implement stringer interface\n")
+	}
+}
+
+func Test_TransactionTypeImplementsStringer(t *testing.T) {
+	var enum interface{} = TransactionType("Test")
+	if _, ok := enum.(fmt.Stringer); !ok {
+		t.Errorf("TransactionType does not implement stringer interface\n")
+	}
+}
+
+func Test_CoseKeyTypeImplementsStringer(t *testing.T) {
+	var enum interface{} = CoseKeyType("Test")
+	if _, ok := enum.(fmt.Stringer); !ok {
+		t.Errorf("CoseKeyType does not implement stringer interface\n")
+	}
+}
+
+func Test_ThemeTypeImplementsStringer(t *testing.T) {
+	var enum interface{} = ThemeType("Test")
+	if _, ok := enum.(fmt.Stringer); !ok {
+		t.Errorf("ThemeType does not implement stringer interface\n")
+	}
+}
+
+func Test_ConnectorTypeImplementsStringer(t *testing.T) {
+	var enum interface{} = ConnectorType("Test")
+	if _, ok := enum.(fmt.Stringer); !ok {
+		t.Errorf("ConnectorType does not implement stringer interface\n")
+	}
+}
+
+func Test_ProofKeyForCodeExchangePolicyImplementsStringer(t *testing.T) {
+	var enum interface{} = ProofKeyForCodeExchangePolicy("Test")
+	if _, ok := enum.(fmt.Stringer); !ok {
+		t.Errorf("ProofKeyForCodeExchangePolicy does not implement stringer interface\n")
+	}
+}
+
+func Test_MessageTypeImplementsStringer(t *testing.T) {
+	var enum interface{} = MessageType("Test")
+	if _, ok := enum.(fmt.Stringer); !ok {
+		t.Errorf("MessageType does not implement stringer interface\n")
+	}
+}
+
+func Test_ResidentKeyRequirementImplementsStringer(t *testing.T) {
+	var enum interface{} = ResidentKeyRequirement("Test")
+	if _, ok := enum.(fmt.Stringer); !ok {
+		t.Errorf("ResidentKeyRequirement does not implement stringer interface\n")
+	}
+}
+
+func Test_ChangePasswordReasonImplementsStringer(t *testing.T) {
+	var enum interface{} = ChangePasswordReason("Test")
+	if _, ok := enum.(fmt.Stringer); !ok {
+		t.Errorf("ChangePasswordReason does not implement stringer interface\n")
+	}
+}
+
+func Test_LDAPSecurityMethodImplementsStringer(t *testing.T) {
+	var enum interface{} = LDAPSecurityMethod("Test")
+	if _, ok := enum.(fmt.Stringer); !ok {
+		t.Errorf("LDAPSecurityMethod does not implement stringer interface\n")
+	}
+}
+
+func Test_Oauth2AuthorizedURLValidationPolicyImplementsStringer(t *testing.T) {
+	var enum interface{} = Oauth2AuthorizedURLValidationPolicy("Test")
+	if _, ok := enum.(fmt.Stringer); !ok {
+		t.Errorf("Oauth2AuthorizedURLValidationPolicy does not implement stringer interface\n")
+	}
+}
+
+func Test_AuthenticatorAttachmentImplementsStringer(t *testing.T) {
+	var enum interface{} = AuthenticatorAttachment("Test")
+	if _, ok := enum.(fmt.Stringer); !ok {
+		t.Errorf("AuthenticatorAttachment does not implement stringer interface\n")
+	}
+}
+
+func Test_IdentityProviderLoginMethodImplementsStringer(t *testing.T) {
+	var enum interface{} = IdentityProviderLoginMethod("Test")
+	if _, ok := enum.(fmt.Stringer); !ok {
+		t.Errorf("IdentityProviderLoginMethod does not implement stringer interface\n")
+	}
+}
+
+func Test_RefreshTokenUsagePolicyImplementsStringer(t *testing.T) {
+	var enum interface{} = RefreshTokenUsagePolicy("Test")
+	if _, ok := enum.(fmt.Stringer); !ok {
+		t.Errorf("RefreshTokenUsagePolicy does not implement stringer interface\n")
+	}
+}
+
+func Test_SAMLv2DestinationAssertionPolicyImplementsStringer(t *testing.T) {
+	var enum interface{} = SAMLv2DestinationAssertionPolicy("Test")
+	if _, ok := enum.(fmt.Stringer); !ok {
+		t.Errorf("SAMLv2DestinationAssertionPolicy does not implement stringer interface\n")
+	}
+}
+
+func Test_OAuthErrorReasonImplementsStringer(t *testing.T) {
+	var enum interface{} = OAuthErrorReason("Test")
+	if _, ok := enum.(fmt.Stringer); !ok {
+		t.Errorf("OAuthErrorReason does not implement stringer interface\n")
+	}
+}
+
+func Test_OAuthErrorTypeImplementsStringer(t *testing.T) {
+	var enum interface{} = OAuthErrorType("Test")
+	if _, ok := enum.(fmt.Stringer); !ok {
+		t.Errorf("OAuthErrorType does not implement stringer interface\n")
+	}
+}
+
+func Test_DeviceTypeImplementsStringer(t *testing.T) {
+	var enum interface{} = DeviceType("Test")
+	if _, ok := enum.(fmt.Stringer); !ok {
+		t.Errorf("DeviceType does not implement stringer interface\n")
+	}
+}
+
+func Test_ApplicationMultiFactorTrustPolicyImplementsStringer(t *testing.T) {
+	var enum interface{} = ApplicationMultiFactorTrustPolicy("Test")
+	if _, ok := enum.(fmt.Stringer); !ok {
+		t.Errorf("ApplicationMultiFactorTrustPolicy does not implement stringer interface\n")
+	}
+}
+
+func Test_RateLimitedRequestTypeImplementsStringer(t *testing.T) {
+	var enum interface{} = RateLimitedRequestType("Test")
+	if _, ok := enum.(fmt.Stringer); !ok {
+		t.Errorf("RateLimitedRequestType does not implement stringer interface\n")
+	}
+}
+
+func Test_LambdaEngineTypeImplementsStringer(t *testing.T) {
+	var enum interface{} = LambdaEngineType("Test")
+	if _, ok := enum.(fmt.Stringer); !ok {
+		t.Errorf("LambdaEngineType does not implement stringer interface\n")
+	}
+}
+
+func Test_UserVerificationRequirementImplementsStringer(t *testing.T) {
+	var enum interface{} = UserVerificationRequirement("Test")
+	if _, ok := enum.(fmt.Stringer); !ok {
+		t.Errorf("UserVerificationRequirement does not implement stringer interface\n")
+	}
+}
+
+func Test_ClientAuthenticationPolicyImplementsStringer(t *testing.T) {
+	var enum interface{} = ClientAuthenticationPolicy("Test")
+	if _, ok := enum.(fmt.Stringer); !ok {
+		t.Errorf("ClientAuthenticationPolicy does not implement stringer interface\n")
+	}
+}
+
+func Test_FormTypeImplementsStringer(t *testing.T) {
+	var enum interface{} = FormType("Test")
+	if _, ok := enum.(fmt.Stringer); !ok {
+		t.Errorf("FormType does not implement stringer interface\n")
+	}
+}
+
+func Test_CanonicalizationMethodImplementsStringer(t *testing.T) {
+	var enum interface{} = CanonicalizationMethod("Test")
+	if _, ok := enum.(fmt.Stringer); !ok {
+		t.Errorf("CanonicalizationMethod does not implement stringer interface\n")
+	}
+}
+
+func Test_ExpiryUnitImplementsStringer(t *testing.T) {
+	var enum interface{} = ExpiryUnit("Test")
+	if _, ok := enum.(fmt.Stringer); !ok {
+		t.Errorf("ExpiryUnit does not implement stringer interface\n")
+	}
+}
+
+func Test_SecureGeneratorTypeImplementsStringer(t *testing.T) {
+	var enum interface{} = SecureGeneratorType("Test")
+	if _, ok := enum.(fmt.Stringer); !ok {
+		t.Errorf("SecureGeneratorType does not implement stringer interface\n")
+	}
+}
+
+func Test_FormDataTypeImplementsStringer(t *testing.T) {
+	var enum interface{} = FormDataType("Test")
+	if _, ok := enum.(fmt.Stringer); !ok {
+		t.Errorf("FormDataType does not implement stringer interface\n")
+	}
+}
+
+func Test_IdentityProviderLinkingStrategyImplementsStringer(t *testing.T) {
+	var enum interface{} = IdentityProviderLinkingStrategy("Test")
+	if _, ok := enum.(fmt.Stringer); !ok {
+		t.Errorf("IdentityProviderLinkingStrategy does not implement stringer interface\n")
+	}
+}
+
+func Test_MultiFactorLoginPolicyImplementsStringer(t *testing.T) {
+	var enum interface{} = MultiFactorLoginPolicy("Test")
+	if _, ok := enum.(fmt.Stringer); !ok {
+		t.Errorf("MultiFactorLoginPolicy does not implement stringer interface\n")
+	}
+}
+
+func Test_IPAccessControlEntryActionImplementsStringer(t *testing.T) {
+	var enum interface{} = IPAccessControlEntryAction("Test")
+	if _, ok := enum.(fmt.Stringer); !ok {
+		t.Errorf("IPAccessControlEntryAction does not implement stringer interface\n")
+	}
+}
+
+func Test_UserActionPhaseImplementsStringer(t *testing.T) {
+	var enum interface{} = UserActionPhase("Test")
+	if _, ok := enum.(fmt.Stringer); !ok {
+		t.Errorf("UserActionPhase does not implement stringer interface\n")
+	}
+}
+
+func Test_LambdaTypeImplementsStringer(t *testing.T) {
+	var enum interface{} = LambdaType("Test")
+	if _, ok := enum.(fmt.Stringer); !ok {
+		t.Errorf("LambdaType does not implement stringer interface\n")
+	}
+}
+
+func Test_SystemTrustedProxyConfigurationPolicyImplementsStringer(t *testing.T) {
+	var enum interface{} = SystemTrustedProxyConfigurationPolicy("Test")
+	if _, ok := enum.(fmt.Stringer); !ok {
+		t.Errorf("SystemTrustedProxyConfigurationPolicy does not implement stringer interface\n")
+	}
+}
+
+func Test_LoginIdTypeImplementsStringer(t *testing.T) {
+	var enum interface{} = LoginIdType("Test")
+	if _, ok := enum.(fmt.Stringer); !ok {
+		t.Errorf("LoginIdType does not implement stringer interface\n")
+	}
+}
+
+func Test_RegistrationTypeImplementsStringer(t *testing.T) {
+	var enum interface{} = RegistrationType("Test")
+	if _, ok := enum.(fmt.Stringer); !ok {
+		t.Errorf("RegistrationType does not implement stringer interface\n")
+	}
+}
+
+func Test_SAMLLogoutBehaviorImplementsStringer(t *testing.T) {
+	var enum interface{} = SAMLLogoutBehavior("Test")
+	if _, ok := enum.(fmt.Stringer); !ok {
+		t.Errorf("SAMLLogoutBehavior does not implement stringer interface\n")
+	}
+}
+
+func Test_XMLSignatureLocationImplementsStringer(t *testing.T) {
+	var enum interface{} = XMLSignatureLocation("Test")
+	if _, ok := enum.(fmt.Stringer); !ok {
+		t.Errorf("XMLSignatureLocation does not implement stringer interface\n")
+	}
+}
+
+func Test_SortImplementsStringer(t *testing.T) {
+	var enum interface{} = Sort("Test")
+	if _, ok := enum.(fmt.Stringer); !ok {
+		t.Errorf("Sort does not implement stringer interface\n")
+	}
+}
+
+func Test_AuthenticatorAttachmentPreferenceImplementsStringer(t *testing.T) {
+	var enum interface{} = AuthenticatorAttachmentPreference("Test")
+	if _, ok := enum.(fmt.Stringer); !ok {
+		t.Errorf("AuthenticatorAttachmentPreference does not implement stringer interface\n")
+	}
+}
+
+func Test_PublicKeyCredentialTypeImplementsStringer(t *testing.T) {
+	var enum interface{} = PublicKeyCredentialType("Test")
+	if _, ok := enum.(fmt.Stringer); !ok {
+		t.Errorf("PublicKeyCredentialType does not implement stringer interface\n")
 	}
 }
 
 func Test_CoseEllipticCurveImplementsStringer(t *testing.T) {
 	var enum interface{} = CoseEllipticCurve("Test")
-=======
-func Test_LogoutBehaviorImplementsStringer(t *testing.T) {
-	var enum interface{} = LogoutBehavior("Test")
->>>>>>> 900523c0
-	if _, ok := enum.(fmt.Stringer); !ok {
-		t.Errorf("LogoutBehavior does not implement stringer interface\n")
-	}
-}
-
-func Test_FamilyRoleImplementsStringer(t *testing.T) {
-	var enum interface{} = FamilyRole("Test")
-	if _, ok := enum.(fmt.Stringer); !ok {
-		t.Errorf("FamilyRole does not implement stringer interface\n")
-	}
-}
-
-func Test_CoseAlgorithmIdentifierImplementsStringer(t *testing.T) {
-	var enum interface{} = CoseAlgorithmIdentifier("Test")
-	if _, ok := enum.(fmt.Stringer); !ok {
-		t.Errorf("CoseAlgorithmIdentifier does not implement stringer interface\n")
-	}
-}
-
-func Test_ReactorFeatureStatusImplementsStringer(t *testing.T) {
-	var enum interface{} = ReactorFeatureStatus("Test")
-	if _, ok := enum.(fmt.Stringer); !ok {
-		t.Errorf("ReactorFeatureStatus does not implement stringer interface\n")
-	}
-}
-
-func Test_UnverifiedBehaviorImplementsStringer(t *testing.T) {
-	var enum interface{} = UnverifiedBehavior("Test")
-	if _, ok := enum.(fmt.Stringer); !ok {
-		t.Errorf("UnverifiedBehavior does not implement stringer interface\n")
-	}
-}
-
-func Test_MessengerTypeImplementsStringer(t *testing.T) {
-	var enum interface{} = MessengerType("Test")
-	if _, ok := enum.(fmt.Stringer); !ok {
-		t.Errorf("MessengerType does not implement stringer interface\n")
-	}
-}
-
-func Test_BreachActionImplementsStringer(t *testing.T) {
-	var enum interface{} = BreachAction("Test")
-	if _, ok := enum.(fmt.Stringer); !ok {
-		t.Errorf("BreachAction does not implement stringer interface\n")
-	}
-}
-
-func Test_BreachMatchModeImplementsStringer(t *testing.T) {
-	var enum interface{} = BreachMatchMode("Test")
-	if _, ok := enum.(fmt.Stringer); !ok {
-		t.Errorf("BreachMatchMode does not implement stringer interface\n")
-	}
-}
-
-func Test_FormFieldAdminPolicyImplementsStringer(t *testing.T) {
-	var enum interface{} = FormFieldAdminPolicy("Test")
-	if _, ok := enum.(fmt.Stringer); !ok {
-		t.Errorf("FormFieldAdminPolicy does not implement stringer interface\n")
-	}
-}
-
-func Test_AttestationConveyancePreferenceImplementsStringer(t *testing.T) {
-	var enum interface{} = AttestationConveyancePreference("Test")
-	if _, ok := enum.(fmt.Stringer); !ok {
-		t.Errorf("AttestationConveyancePreference does not implement stringer interface\n")
-	}
-}
-
-func Test_WebhookEventResultImplementsStringer(t *testing.T) {
-	var enum interface{} = WebhookEventResult("Test")
-	if _, ok := enum.(fmt.Stringer); !ok {
-		t.Errorf("WebhookEventResult does not implement stringer interface\n")
-	}
-}
-
-<<<<<<< HEAD
-func Test_PasswordlessStrategyImplementsStringer(t *testing.T) {
-	var enum interface{} = PasswordlessStrategy("Test")
-	if _, ok := enum.(fmt.Stringer); !ok {
-		t.Errorf("PasswordlessStrategy does not implement stringer interface\n")
-	}
-}
-
-func Test_PublicKeyCredentialTypeImplementsStringer(t *testing.T) {
-	var enum interface{} = PublicKeyCredentialType("Test")
-=======
-func Test_WebAuthnWorkflowImplementsStringer(t *testing.T) {
-	var enum interface{} = WebAuthnWorkflow("Test")
->>>>>>> 900523c0
-	if _, ok := enum.(fmt.Stringer); !ok {
-		t.Errorf("WebAuthnWorkflow does not implement stringer interface\n")
-	}
-}
-
-func Test_ConsentStatusImplementsStringer(t *testing.T) {
-	var enum interface{} = ConsentStatus("Test")
-	if _, ok := enum.(fmt.Stringer); !ok {
-		t.Errorf("ConsentStatus does not implement stringer interface\n")
-	}
-}
-
-func Test_HTTPMethodImplementsStringer(t *testing.T) {
-	var enum interface{} = HTTPMethod("Test")
-	if _, ok := enum.(fmt.Stringer); !ok {
-		t.Errorf("HTTPMethod does not implement stringer interface\n")
-	}
-}
-
-func Test_UserStateImplementsStringer(t *testing.T) {
-	var enum interface{} = UserState("Test")
-	if _, ok := enum.(fmt.Stringer); !ok {
-		t.Errorf("UserState does not implement stringer interface\n")
-	}
-}
-
-func Test_RefreshTokenExpirationPolicyImplementsStringer(t *testing.T) {
-	var enum interface{} = RefreshTokenExpirationPolicy("Test")
-	if _, ok := enum.(fmt.Stringer); !ok {
-		t.Errorf("RefreshTokenExpirationPolicy does not implement stringer interface\n")
-	}
-}
-
-func Test_KeyUseImplementsStringer(t *testing.T) {
-	var enum interface{} = KeyUse("Test")
-	if _, ok := enum.(fmt.Stringer); !ok {
-		t.Errorf("KeyUse does not implement stringer interface\n")
-	}
-}
-
-func Test_BreachedPasswordStatusImplementsStringer(t *testing.T) {
-	var enum interface{} = BreachedPasswordStatus("Test")
-	if _, ok := enum.(fmt.Stringer); !ok {
-		t.Errorf("BreachedPasswordStatus does not implement stringer interface\n")
-	}
-}
-
-func Test_FormControlImplementsStringer(t *testing.T) {
-	var enum interface{} = FormControl("Test")
-	if _, ok := enum.(fmt.Stringer); !ok {
-		t.Errorf("FormControl does not implement stringer interface\n")
-	}
-}
-
-func Test_OAuthScopeHandlingPolicyImplementsStringer(t *testing.T) {
-	var enum interface{} = OAuthScopeHandlingPolicy("Test")
-	if _, ok := enum.(fmt.Stringer); !ok {
-		t.Errorf("OAuthScopeHandlingPolicy does not implement stringer interface\n")
-	}
-}
-
-func Test_WebhookAttemptResultImplementsStringer(t *testing.T) {
-	var enum interface{} = WebhookAttemptResult("Test")
-	if _, ok := enum.(fmt.Stringer); !ok {
-		t.Errorf("WebhookAttemptResult does not implement stringer interface\n")
-	}
-}
-
-func Test_EventLogTypeImplementsStringer(t *testing.T) {
-	var enum interface{} = EventLogType("Test")
-	if _, ok := enum.(fmt.Stringer); !ok {
-		t.Errorf("EventLogType does not implement stringer interface\n")
-	}
-}
-
-func Test_TransactionTypeImplementsStringer(t *testing.T) {
-	var enum interface{} = TransactionType("Test")
-	if _, ok := enum.(fmt.Stringer); !ok {
-		t.Errorf("TransactionType does not implement stringer interface\n")
-	}
-}
-
-func Test_CoseKeyTypeImplementsStringer(t *testing.T) {
-	var enum interface{} = CoseKeyType("Test")
-	if _, ok := enum.(fmt.Stringer); !ok {
-		t.Errorf("CoseKeyType does not implement stringer interface\n")
-	}
-}
-
-func Test_ThemeTypeImplementsStringer(t *testing.T) {
-	var enum interface{} = ThemeType("Test")
-	if _, ok := enum.(fmt.Stringer); !ok {
-		t.Errorf("ThemeType does not implement stringer interface\n")
-	}
-}
-
-func Test_ConnectorTypeImplementsStringer(t *testing.T) {
-	var enum interface{} = ConnectorType("Test")
-	if _, ok := enum.(fmt.Stringer); !ok {
-		t.Errorf("ConnectorType does not implement stringer interface\n")
-	}
-}
-
-func Test_ProofKeyForCodeExchangePolicyImplementsStringer(t *testing.T) {
-	var enum interface{} = ProofKeyForCodeExchangePolicy("Test")
-	if _, ok := enum.(fmt.Stringer); !ok {
-		t.Errorf("ProofKeyForCodeExchangePolicy does not implement stringer interface\n")
-	}
-}
-
-func Test_MessageTypeImplementsStringer(t *testing.T) {
-	var enum interface{} = MessageType("Test")
-	if _, ok := enum.(fmt.Stringer); !ok {
-		t.Errorf("MessageType does not implement stringer interface\n")
-	}
-}
-
-func Test_ResidentKeyRequirementImplementsStringer(t *testing.T) {
-	var enum interface{} = ResidentKeyRequirement("Test")
-	if _, ok := enum.(fmt.Stringer); !ok {
-		t.Errorf("ResidentKeyRequirement does not implement stringer interface\n")
-	}
-}
-
-func Test_ChangePasswordReasonImplementsStringer(t *testing.T) {
-	var enum interface{} = ChangePasswordReason("Test")
-	if _, ok := enum.(fmt.Stringer); !ok {
-		t.Errorf("ChangePasswordReason does not implement stringer interface\n")
-	}
-}
-
-func Test_LDAPSecurityMethodImplementsStringer(t *testing.T) {
-	var enum interface{} = LDAPSecurityMethod("Test")
-	if _, ok := enum.(fmt.Stringer); !ok {
-		t.Errorf("LDAPSecurityMethod does not implement stringer interface\n")
-	}
-}
-
-func Test_Oauth2AuthorizedURLValidationPolicyImplementsStringer(t *testing.T) {
-	var enum interface{} = Oauth2AuthorizedURLValidationPolicy("Test")
-	if _, ok := enum.(fmt.Stringer); !ok {
-		t.Errorf("Oauth2AuthorizedURLValidationPolicy does not implement stringer interface\n")
-	}
-}
-
-func Test_AuthenticatorAttachmentImplementsStringer(t *testing.T) {
-	var enum interface{} = AuthenticatorAttachment("Test")
-	if _, ok := enum.(fmt.Stringer); !ok {
-		t.Errorf("AuthenticatorAttachment does not implement stringer interface\n")
-	}
-}
-
-func Test_IdentityProviderLoginMethodImplementsStringer(t *testing.T) {
-	var enum interface{} = IdentityProviderLoginMethod("Test")
-	if _, ok := enum.(fmt.Stringer); !ok {
-		t.Errorf("IdentityProviderLoginMethod does not implement stringer interface\n")
-	}
-}
-
-func Test_RefreshTokenUsagePolicyImplementsStringer(t *testing.T) {
-	var enum interface{} = RefreshTokenUsagePolicy("Test")
-	if _, ok := enum.(fmt.Stringer); !ok {
-		t.Errorf("RefreshTokenUsagePolicy does not implement stringer interface\n")
-	}
-}
-
-func Test_SAMLv2DestinationAssertionPolicyImplementsStringer(t *testing.T) {
-	var enum interface{} = SAMLv2DestinationAssertionPolicy("Test")
-	if _, ok := enum.(fmt.Stringer); !ok {
-		t.Errorf("SAMLv2DestinationAssertionPolicy does not implement stringer interface\n")
-	}
-}
-
-func Test_OAuthErrorReasonImplementsStringer(t *testing.T) {
-	var enum interface{} = OAuthErrorReason("Test")
-	if _, ok := enum.(fmt.Stringer); !ok {
-		t.Errorf("OAuthErrorReason does not implement stringer interface\n")
-	}
-}
-
-func Test_OAuthErrorTypeImplementsStringer(t *testing.T) {
-	var enum interface{} = OAuthErrorType("Test")
-	if _, ok := enum.(fmt.Stringer); !ok {
-		t.Errorf("OAuthErrorType does not implement stringer interface\n")
-	}
-}
-
-func Test_DeviceTypeImplementsStringer(t *testing.T) {
-	var enum interface{} = DeviceType("Test")
-	if _, ok := enum.(fmt.Stringer); !ok {
-		t.Errorf("DeviceType does not implement stringer interface\n")
-	}
-}
-
-func Test_ApplicationMultiFactorTrustPolicyImplementsStringer(t *testing.T) {
-	var enum interface{} = ApplicationMultiFactorTrustPolicy("Test")
-	if _, ok := enum.(fmt.Stringer); !ok {
-		t.Errorf("ApplicationMultiFactorTrustPolicy does not implement stringer interface\n")
-	}
-}
-
-func Test_RateLimitedRequestTypeImplementsStringer(t *testing.T) {
-	var enum interface{} = RateLimitedRequestType("Test")
-	if _, ok := enum.(fmt.Stringer); !ok {
-		t.Errorf("RateLimitedRequestType does not implement stringer interface\n")
-	}
-}
-
-func Test_LambdaEngineTypeImplementsStringer(t *testing.T) {
-	var enum interface{} = LambdaEngineType("Test")
-	if _, ok := enum.(fmt.Stringer); !ok {
-		t.Errorf("LambdaEngineType does not implement stringer interface\n")
-	}
-}
-
-func Test_UserVerificationRequirementImplementsStringer(t *testing.T) {
-	var enum interface{} = UserVerificationRequirement("Test")
-	if _, ok := enum.(fmt.Stringer); !ok {
-		t.Errorf("UserVerificationRequirement does not implement stringer interface\n")
-	}
-}
-
-func Test_ClientAuthenticationPolicyImplementsStringer(t *testing.T) {
-	var enum interface{} = ClientAuthenticationPolicy("Test")
-	if _, ok := enum.(fmt.Stringer); !ok {
-		t.Errorf("ClientAuthenticationPolicy does not implement stringer interface\n")
-	}
-}
-
-func Test_FormTypeImplementsStringer(t *testing.T) {
-	var enum interface{} = FormType("Test")
-	if _, ok := enum.(fmt.Stringer); !ok {
-		t.Errorf("FormType does not implement stringer interface\n")
-	}
-}
-
-func Test_CanonicalizationMethodImplementsStringer(t *testing.T) {
-	var enum interface{} = CanonicalizationMethod("Test")
-	if _, ok := enum.(fmt.Stringer); !ok {
-		t.Errorf("CanonicalizationMethod does not implement stringer interface\n")
-	}
-}
-
-func Test_ExpiryUnitImplementsStringer(t *testing.T) {
-	var enum interface{} = ExpiryUnit("Test")
-	if _, ok := enum.(fmt.Stringer); !ok {
-		t.Errorf("ExpiryUnit does not implement stringer interface\n")
-	}
-}
-
-func Test_SecureGeneratorTypeImplementsStringer(t *testing.T) {
-	var enum interface{} = SecureGeneratorType("Test")
-	if _, ok := enum.(fmt.Stringer); !ok {
-		t.Errorf("SecureGeneratorType does not implement stringer interface\n")
-	}
-}
-
-func Test_FormDataTypeImplementsStringer(t *testing.T) {
-	var enum interface{} = FormDataType("Test")
-	if _, ok := enum.(fmt.Stringer); !ok {
-		t.Errorf("FormDataType does not implement stringer interface\n")
-	}
-}
-
-func Test_IdentityProviderLinkingStrategyImplementsStringer(t *testing.T) {
-	var enum interface{} = IdentityProviderLinkingStrategy("Test")
-	if _, ok := enum.(fmt.Stringer); !ok {
-		t.Errorf("IdentityProviderLinkingStrategy does not implement stringer interface\n")
-	}
-}
-
-func Test_MultiFactorLoginPolicyImplementsStringer(t *testing.T) {
-	var enum interface{} = MultiFactorLoginPolicy("Test")
-	if _, ok := enum.(fmt.Stringer); !ok {
-		t.Errorf("MultiFactorLoginPolicy does not implement stringer interface\n")
-	}
-}
-
-func Test_IPAccessControlEntryActionImplementsStringer(t *testing.T) {
-	var enum interface{} = IPAccessControlEntryAction("Test")
-	if _, ok := enum.(fmt.Stringer); !ok {
-		t.Errorf("IPAccessControlEntryAction does not implement stringer interface\n")
-	}
-}
-
-func Test_UserActionPhaseImplementsStringer(t *testing.T) {
-	var enum interface{} = UserActionPhase("Test")
-	if _, ok := enum.(fmt.Stringer); !ok {
-		t.Errorf("UserActionPhase does not implement stringer interface\n")
-	}
-}
-
-func Test_LambdaTypeImplementsStringer(t *testing.T) {
-	var enum interface{} = LambdaType("Test")
-	if _, ok := enum.(fmt.Stringer); !ok {
-		t.Errorf("LambdaType does not implement stringer interface\n")
-	}
-}
-
-func Test_SystemTrustedProxyConfigurationPolicyImplementsStringer(t *testing.T) {
-	var enum interface{} = SystemTrustedProxyConfigurationPolicy("Test")
-	if _, ok := enum.(fmt.Stringer); !ok {
-		t.Errorf("SystemTrustedProxyConfigurationPolicy does not implement stringer interface\n")
-	}
-}
-
-func Test_LoginIdTypeImplementsStringer(t *testing.T) {
-	var enum interface{} = LoginIdType("Test")
-	if _, ok := enum.(fmt.Stringer); !ok {
-		t.Errorf("LoginIdType does not implement stringer interface\n")
-	}
-}
-
-func Test_RegistrationTypeImplementsStringer(t *testing.T) {
-	var enum interface{} = RegistrationType("Test")
-	if _, ok := enum.(fmt.Stringer); !ok {
-		t.Errorf("RegistrationType does not implement stringer interface\n")
-	}
-}
-
-func Test_SAMLLogoutBehaviorImplementsStringer(t *testing.T) {
-	var enum interface{} = SAMLLogoutBehavior("Test")
-	if _, ok := enum.(fmt.Stringer); !ok {
-		t.Errorf("SAMLLogoutBehavior does not implement stringer interface\n")
-	}
-}
-
-func Test_XMLSignatureLocationImplementsStringer(t *testing.T) {
-	var enum interface{} = XMLSignatureLocation("Test")
-	if _, ok := enum.(fmt.Stringer); !ok {
-		t.Errorf("XMLSignatureLocation does not implement stringer interface\n")
-	}
-}
-
-func Test_SortImplementsStringer(t *testing.T) {
-	var enum interface{} = Sort("Test")
-	if _, ok := enum.(fmt.Stringer); !ok {
-		t.Errorf("Sort does not implement stringer interface\n")
-	}
-}
-
-func Test_AuthenticatorAttachmentPreferenceImplementsStringer(t *testing.T) {
-	var enum interface{} = AuthenticatorAttachmentPreference("Test")
-	if _, ok := enum.(fmt.Stringer); !ok {
-		t.Errorf("AuthenticatorAttachmentPreference does not implement stringer interface\n")
-	}
-}
-
-func Test_PublicKeyCredentialTypeImplementsStringer(t *testing.T) {
-	var enum interface{} = PublicKeyCredentialType("Test")
-	if _, ok := enum.(fmt.Stringer); !ok {
-		t.Errorf("PublicKeyCredentialType does not implement stringer interface\n")
-	}
-}
-
-func Test_CoseEllipticCurveImplementsStringer(t *testing.T) {
-	var enum interface{} = CoseEllipticCurve("Test")
 	if _, ok := enum.(fmt.Stringer); !ok {
 		t.Errorf("CoseEllipticCurve does not implement stringer interface\n")
 	}
