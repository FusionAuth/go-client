--- conflicted
+++ resolved
@@ -4698,7 +4698,6 @@
 /**
  * @author Derek Klatt
  */
-<<<<<<< HEAD
 type PasswordValidationRules struct {
 	BreachDetection           PasswordBreachDetection   `json:"breachDetection,omitempty"`
 	MaxLength                 int                       `json:"maxLength,omitempty"`
@@ -4708,17 +4707,6 @@
 	RequireNonAlpha           bool                      `json:"requireNonAlpha"`
 	RequireNumber             bool                      `json:"requireNumber"`
 	ValidateOnLogin           bool                      `json:"validateOnLogin"`
-=======
-type RegistrationRequest struct {
-	BaseEventRequest
-	DisableDomainBlock           bool             `json:"disableDomainBlock"`
-	GenerateAuthenticationToken  bool             `json:"generateAuthenticationToken"`
-	Registration                 UserRegistration `json:"registration,omitempty"`
-	SendSetPasswordEmail         bool             `json:"sendSetPasswordEmail"`
-	SkipRegistrationVerification bool             `json:"skipRegistrationVerification"`
-	SkipVerification             bool             `json:"skipVerification"`
-	User                         *User            `json:"user,omitempty"`
->>>>>>> 1c51c5cb
 }
 
 /**
@@ -5297,7 +5285,7 @@
 	SendSetPasswordEmail         bool             `json:"sendSetPasswordEmail"`
 	SkipRegistrationVerification bool             `json:"skipRegistrationVerification"`
 	SkipVerification             bool             `json:"skipVerification"`
-	User                         User             `json:"user,omitempty"`
+	User                         *User            `json:"user,omitempty"`
 }
 
 /**
