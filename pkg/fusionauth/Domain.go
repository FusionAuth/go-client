--- conflicted
+++ resolved
@@ -87,23 +87,8 @@
  */
 type AttestationType string
 
-<<<<<<< HEAD
-/**
- * Login API request object.
- *
- * @author Seth Musselman
- */
-type LoginRequest struct {
-	BaseLoginRequest
-	LoginId          string   `json:"loginId,omitempty"`
-	LoginIdTypes     []string `json:"loginIdTypes,omitempty"`
-	OneTimePassword  string   `json:"oneTimePassword,omitempty"`
-	Password         string   `json:"password,omitempty"`
-	TwoFactorTrustId string   `json:"twoFactorTrustId,omitempty"`
-=======
 func (e AttestationType) String() string {
 	return string(e)
->>>>>>> 900523c0
 }
 
 const (
@@ -342,13 +327,6 @@
 /**
  * @author Brian Pontarelli
  */
-<<<<<<< HEAD
-type PasswordlessLoginRequest struct {
-	BaseLoginRequest
-	Code             string `json:"code,omitempty"`
-	OneTimeCode      string `json:"oneTimeCode,omitempty"`
-	TwoFactorTrustId string `json:"twoFactorTrustId,omitempty"`
-=======
 type EmailConfiguration struct {
 	AdditionalHeaders                    []EmailHeader          `json:"additionalHeaders,omitempty"`
 	Debug                                bool                   `json:"debug"`
@@ -379,7 +357,6 @@
 	VerificationStrategy                 VerificationStrategy   `json:"verificationStrategy,omitempty"`
 	VerifyEmail                          bool                   `json:"verifyEmail"`
 	VerifyEmailWhenChanged               bool                   `json:"verifyEmailWhenChanged"`
->>>>>>> 900523c0
 }
 
 type EmailSecurityType string
@@ -810,32 +787,7 @@
 }
 
 /**
-<<<<<<< HEAD
- * Models the reason that {@link UserIdentity#verified} was set to true or false.
- *
- * @author Brady Wied
- */
-type IdentityVerifiedReason string
-
-func (e IdentityVerifiedReason) String() string {
-	return string(e)
-}
-
-const (
-	IdentityVerifiedReason_Skipped      IdentityVerifiedReason = "Skipped"
-	IdentityVerifiedReason_Trusted      IdentityVerifiedReason = "Trusted"
-	IdentityVerifiedReason_Unverifiable IdentityVerifiedReason = "Unverifiable"
-	IdentityVerifiedReason_Implicit     IdentityVerifiedReason = "Implicit"
-	IdentityVerifiedReason_Pending      IdentityVerifiedReason = "Pending"
-	IdentityVerifiedReason_Completed    IdentityVerifiedReason = "Completed"
-	IdentityVerifiedReason_Disabled     IdentityVerifiedReason = "Disabled"
-)
-
-/**
- * Domain for a public key, key pair or an HMAC secret. This is used by KeyMaster to manage keys for JWTs, SAML, etc.
-=======
  * User API response object.
->>>>>>> 900523c0
  *
  * @author Brian Pontarelli
  */
@@ -953,20 +905,6 @@
 	BaseIdentityProviderApplicationConfiguration
 }
 
-<<<<<<< HEAD
-const (
-	FormDataType_Bool        FormDataType = "bool"
-	FormDataType_Consent     FormDataType = "consent"
-	FormDataType_Date        FormDataType = "date"
-	FormDataType_Email       FormDataType = "email"
-	FormDataType_Number      FormDataType = "number"
-	FormDataType_PhoneNumber FormDataType = "phoneNumber"
-	FormDataType_String      FormDataType = "string"
-)
-
-type LoginRecordConfiguration struct {
-	Delete DeleteConfiguration `json:"delete,omitempty"`
-=======
 /**
  * Search request for Tenants
  *
@@ -974,7 +912,6 @@
  */
 type TenantSearchRequest struct {
 	Search TenantSearchCriteria `json:"search,omitempty"`
->>>>>>> 900523c0
 }
 
 /**
@@ -1230,34 +1167,8 @@
 	Total     int64      `json:"total,omitempty"`
 }
 
-<<<<<<< HEAD
-/**
- * @author Brady Wied
- */
-type VerifyStartRequest struct {
-	ApplicationId        string `json:"applicationId,omitempty"`
-	LoginId              string `json:"loginId,omitempty"`
-	LoginIdType          string `json:"loginIdType,omitempty"`
-	VerificationStrategy string `json:"verificationStrategy,omitempty"`
-}
-
-/**
- * Configuration for the behavior of failed login attempts. This helps us protect against brute force password attacks.
- *
- * @author Daniel DeGroff
- */
-type FailedAuthenticationConfiguration struct {
-	ActionCancelPolicy  FailedAuthenticationActionCancelPolicy `json:"actionCancelPolicy,omitempty"`
-	ActionDuration      int64                                  `json:"actionDuration,omitempty"`
-	ActionDurationUnit  ExpiryUnit                             `json:"actionDurationUnit,omitempty"`
-	EmailUser           bool                                   `json:"emailUser"`
-	ResetCountInSeconds int                                    `json:"resetCountInSeconds,omitempty"`
-	TooManyAttempts     int                                    `json:"tooManyAttempts,omitempty"`
-	UserActionId        string                                 `json:"userActionId,omitempty"`
-=======
 func (b *EventLogSearchResponse) SetStatus(status int) {
 	b.StatusCode = status
->>>>>>> 900523c0
 }
 
 /**
@@ -1312,31 +1223,9 @@
  *
  * @author Daniel DeGroff
  */
-<<<<<<< HEAD
-type SecureIdentity struct {
-	BreachedPasswordLastCheckedInstant int64                  `json:"breachedPasswordLastCheckedInstant,omitempty"`
-	BreachedPasswordStatus             BreachedPasswordStatus `json:"breachedPasswordStatus,omitempty"`
-	ConnectorId                        string                 `json:"connectorId,omitempty"`
-	EncryptionScheme                   string                 `json:"encryptionScheme,omitempty"`
-	Factor                             int                    `json:"factor,omitempty"`
-	Id                                 string                 `json:"id,omitempty"`
-	Identities                         []UserIdentity         `json:"identities,omitempty"`
-	LastLoginInstant                   int64                  `json:"lastLoginInstant,omitempty"`
-	Password                           string                 `json:"password,omitempty"`
-	PasswordChangeReason               ChangePasswordReason   `json:"passwordChangeReason,omitempty"`
-	PasswordChangeRequired             bool                   `json:"passwordChangeRequired"`
-	PasswordLastUpdateInstant          int64                  `json:"passwordLastUpdateInstant,omitempty"`
-	Salt                               string                 `json:"salt,omitempty"`
-	UniqueUsername                     string                 `json:"uniqueUsername,omitempty"`
-	Username                           string                 `json:"username,omitempty"`
-	UsernameStatus                     ContentStatus          `json:"usernameStatus,omitempty"`
-	Verified                           bool                   `json:"verified"`
-	VerifiedInstant                    int64                  `json:"verifiedInstant,omitempty"`
-=======
 type UserTwoFactorMethodRemoveEvent struct {
 	BaseUserEvent
 	Method TwoFactorMethod `json:"method,omitempty"`
->>>>>>> 900523c0
 }
 
 /**
@@ -1656,42 +1545,11 @@
 )
 
 /**
-<<<<<<< HEAD
- * @author Daniel DeGroff
- */
-type PasswordlessStrategy string
-
-func (e PasswordlessStrategy) String() string {
-	return string(e)
-}
-
-const (
-	PasswordlessStrategy_ClickableLink PasswordlessStrategy = "ClickableLink"
-	PasswordlessStrategy_FormField     PasswordlessStrategy = "FormField"
-)
-
-/**
- * User API request object.
-=======
  * Models a consent.
->>>>>>> 900523c0
- *
- * @author Daniel DeGroff
- */
-<<<<<<< HEAD
-type UserRequest struct {
-	BaseEventRequest
-	ApplicationId        string   `json:"applicationId,omitempty"`
-	CurrentPassword      string   `json:"currentPassword,omitempty"`
-	DisableDomainBlock   bool     `json:"disableDomainBlock"`
-	SendSetPasswordEmail bool     `json:"sendSetPasswordEmail"`
-	SkipVerification     bool     `json:"skipVerification"`
-	User                 User     `json:"user,omitempty"`
-	VerificationIds      []string `json:"verificationIds,omitempty"`
-}
-=======
+ *
+ * @author Daniel DeGroff
+ */
 type ConsentStatus string
->>>>>>> 900523c0
 
 func (e ConsentStatus) String() string {
 	return string(e)
@@ -1735,28 +1593,9 @@
 )
 
 /**
-<<<<<<< HEAD
- * Hold tenant phone configuration for passwordless and verification cases.
- *
- * @author Brady Wied
- */
-type TenantPhoneConfiguration struct {
-	MessengerId                    string                 `json:"messengerId,omitempty"`
-	PasswordlessTemplateId         string                 `json:"passwordlessTemplateId,omitempty"`
-	Unverified                     PhoneUnverifiedOptions `json:"unverified,omitempty"`
-	VerificationCompleteTemplateId string                 `json:"verificationCompleteTemplateId,omitempty"`
-	VerificationStrategy           VerificationStrategy   `json:"verificationStrategy,omitempty"`
-	VerificationTemplateId         string                 `json:"verificationTemplateId,omitempty"`
-	VerifyPhoneNumber              bool                   `json:"verifyPhoneNumber"`
-}
-
-/**
- * @author Daniel DeGroff
-=======
  * Steam gaming login provider.
  *
  * @author Brett Pontarelli
->>>>>>> 900523c0
  */
 type SteamIdentityProvider struct {
 	BaseIdentityProvider
@@ -1786,21 +1625,12 @@
 /**
  * @author Daniel DeGroff
  */
-<<<<<<< HEAD
-type PasswordlessStartRequest struct {
-	ApplicationId string                 `json:"applicationId,omitempty"`
-	LoginId       string                 `json:"loginId,omitempty"`
-	LoginIdType   string                 `json:"loginIdType,omitempty"`
-	LoginStrategy string                 `json:"loginStrategy,omitempty"`
-	State         map[string]interface{} `json:"state,omitempty"`
-=======
 type TwoFactorLoginRequest struct {
 	BaseLoginRequest
 	Code          string `json:"code,omitempty"`
 	TrustComputer bool   `json:"trustComputer"`
 	TwoFactorId   string `json:"twoFactorId,omitempty"`
 	UserId        string `json:"userId,omitempty"`
->>>>>>> 900523c0
 }
 
 /**
@@ -1848,74 +1678,6 @@
 	Search LambdaSearchCriteria `json:"search,omitempty"`
 }
 
-<<<<<<< HEAD
-const (
-	OAuthErrorReason_AuthCodeNotFound                    OAuthErrorReason = "auth_code_not_found"
-	OAuthErrorReason_AccessTokenMalformed                OAuthErrorReason = "access_token_malformed"
-	OAuthErrorReason_AccessTokenExpired                  OAuthErrorReason = "access_token_expired"
-	OAuthErrorReason_AccessTokenUnavailableForProcessing OAuthErrorReason = "access_token_unavailable_for_processing"
-	OAuthErrorReason_AccessTokenFailedProcessing         OAuthErrorReason = "access_token_failed_processing"
-	OAuthErrorReason_AccessTokenInvalid                  OAuthErrorReason = "access_token_invalid"
-	OAuthErrorReason_AccessTokenRequired                 OAuthErrorReason = "access_token_required"
-	OAuthErrorReason_RefreshTokenNotFound                OAuthErrorReason = "refresh_token_not_found"
-	OAuthErrorReason_RefreshTokenTypeNotSupported        OAuthErrorReason = "refresh_token_type_not_supported"
-	OAuthErrorReason_InvalidClientId                     OAuthErrorReason = "invalid_client_id"
-	OAuthErrorReason_InvalidExpiresIn                    OAuthErrorReason = "invalid_expires_in"
-	OAuthErrorReason_InvalidUserCredentials              OAuthErrorReason = "invalid_user_credentials"
-	OAuthErrorReason_InvalidGrantType                    OAuthErrorReason = "invalid_grant_type"
-	OAuthErrorReason_InvalidOrigin                       OAuthErrorReason = "invalid_origin"
-	OAuthErrorReason_InvalidOriginOpaque                 OAuthErrorReason = "invalid_origin_opaque"
-	OAuthErrorReason_InvalidPkceCodeVerifier             OAuthErrorReason = "invalid_pkce_code_verifier"
-	OAuthErrorReason_InvalidPkceCodeChallenge            OAuthErrorReason = "invalid_pkce_code_challenge"
-	OAuthErrorReason_InvalidPkceCodeChallengeMethod      OAuthErrorReason = "invalid_pkce_code_challenge_method"
-	OAuthErrorReason_InvalidRedirectUri                  OAuthErrorReason = "invalid_redirect_uri"
-	OAuthErrorReason_InvalidResponseMode                 OAuthErrorReason = "invalid_response_mode"
-	OAuthErrorReason_InvalidResponseType                 OAuthErrorReason = "invalid_response_type"
-	OAuthErrorReason_InvalidIdTokenHint                  OAuthErrorReason = "invalid_id_token_hint"
-	OAuthErrorReason_InvalidPostLogoutRedirectUri        OAuthErrorReason = "invalid_post_logout_redirect_uri"
-	OAuthErrorReason_InvalidDeviceCode                   OAuthErrorReason = "invalid_device_code"
-	OAuthErrorReason_InvalidUserCode                     OAuthErrorReason = "invalid_user_code"
-	OAuthErrorReason_InvalidAdditionalClientId           OAuthErrorReason = "invalid_additional_client_id"
-	OAuthErrorReason_InvalidTargetEntityScope            OAuthErrorReason = "invalid_target_entity_scope"
-	OAuthErrorReason_InvalidEntityPermissionScope        OAuthErrorReason = "invalid_entity_permission_scope"
-	OAuthErrorReason_InvalidUserId                       OAuthErrorReason = "invalid_user_id"
-	OAuthErrorReason_GrantTypeDisabled                   OAuthErrorReason = "grant_type_disabled"
-	OAuthErrorReason_MissingClientId                     OAuthErrorReason = "missing_client_id"
-	OAuthErrorReason_MissingClientSecret                 OAuthErrorReason = "missing_client_secret"
-	OAuthErrorReason_MissingCode                         OAuthErrorReason = "missing_code"
-	OAuthErrorReason_MissingCodeChallenge                OAuthErrorReason = "missing_code_challenge"
-	OAuthErrorReason_MissingCodeVerifier                 OAuthErrorReason = "missing_code_verifier"
-	OAuthErrorReason_MissingDeviceCode                   OAuthErrorReason = "missing_device_code"
-	OAuthErrorReason_MissingGrantType                    OAuthErrorReason = "missing_grant_type"
-	OAuthErrorReason_MissingRedirectUri                  OAuthErrorReason = "missing_redirect_uri"
-	OAuthErrorReason_MissingRefreshToken                 OAuthErrorReason = "missing_refresh_token"
-	OAuthErrorReason_MissingResponseType                 OAuthErrorReason = "missing_response_type"
-	OAuthErrorReason_MissingToken                        OAuthErrorReason = "missing_token"
-	OAuthErrorReason_MissingUserCode                     OAuthErrorReason = "missing_user_code"
-	OAuthErrorReason_MissingUserId                       OAuthErrorReason = "missing_user_id"
-	OAuthErrorReason_MissingVerificationUri              OAuthErrorReason = "missing_verification_uri"
-	OAuthErrorReason_LoginPrevented                      OAuthErrorReason = "login_prevented"
-	OAuthErrorReason_NotLicensed                         OAuthErrorReason = "not_licensed"
-	OAuthErrorReason_UserCodeExpired                     OAuthErrorReason = "user_code_expired"
-	OAuthErrorReason_UserExpired                         OAuthErrorReason = "user_expired"
-	OAuthErrorReason_UserLocked                          OAuthErrorReason = "user_locked"
-	OAuthErrorReason_UserNotFound                        OAuthErrorReason = "user_not_found"
-	OAuthErrorReason_ClientAuthenticationMissing         OAuthErrorReason = "client_authentication_missing"
-	OAuthErrorReason_InvalidClientAuthenticationScheme   OAuthErrorReason = "invalid_client_authentication_scheme"
-	OAuthErrorReason_InvalidClientAuthentication         OAuthErrorReason = "invalid_client_authentication"
-	OAuthErrorReason_ClientIdMismatch                    OAuthErrorReason = "client_id_mismatch"
-	OAuthErrorReason_ChangePasswordAdministrative        OAuthErrorReason = "change_password_administrative"
-	OAuthErrorReason_ChangePasswordBreached              OAuthErrorReason = "change_password_breached"
-	OAuthErrorReason_ChangePasswordExpired               OAuthErrorReason = "change_password_expired"
-	OAuthErrorReason_ChangePasswordValidation            OAuthErrorReason = "change_password_validation"
-	OAuthErrorReason_Unknown                             OAuthErrorReason = "unknown"
-	OAuthErrorReason_MissingRequiredScope                OAuthErrorReason = "missing_required_scope"
-	OAuthErrorReason_UnknownScope                        OAuthErrorReason = "unknown_scope"
-	OAuthErrorReason_ConsentCanceled                     OAuthErrorReason = "consent_canceled"
-)
-
-=======
->>>>>>> 900523c0
 /**
  * Config for Usage Data / Stats
  *
@@ -2001,19 +1763,6 @@
 	ModifyEncryptionSchemeOnLogin bool   `json:"modifyEncryptionSchemeOnLogin"`
 }
 
-<<<<<<< HEAD
-const (
-	RateLimitedRequestType_FailedLogin                  RateLimitedRequestType = "FailedLogin"
-	RateLimitedRequestType_ForgotPassword               RateLimitedRequestType = "ForgotPassword"
-	RateLimitedRequestType_SendEmailVerification        RateLimitedRequestType = "SendEmailVerification"
-	RateLimitedRequestType_SendPasswordless             RateLimitedRequestType = "SendPasswordless"
-	RateLimitedRequestType_SendRegistrationVerification RateLimitedRequestType = "SendRegistrationVerification"
-	RateLimitedRequestType_SendTwoFactor                RateLimitedRequestType = "SendTwoFactor"
-	RateLimitedRequestType_SendPhoneVerification        RateLimitedRequestType = "SendPhoneVerification"
-)
-
-=======
->>>>>>> 900523c0
 /**
  * The Application API response.
  *
@@ -2949,13 +2698,8 @@
  */
 type GroupResponse struct {
 	BaseHTTPResponse
-<<<<<<< HEAD
-	Code        string `json:"code,omitempty"`
-	OneTimeCode string `json:"oneTimeCode,omitempty"`
-=======
 	Group  Group   `json:"group,omitempty"`
 	Groups []Group `json:"groups,omitempty"`
->>>>>>> 900523c0
 }
 
 func (b *GroupResponse) SetStatus(status int) {
@@ -3085,37 +2829,6 @@
 )
 
 /**
-<<<<<<< HEAD
- * The public, global view of a User. This object contains all global information about the user including birthdate, registration information
- * preferred languages, global attributes, etc.
- *
- * @author Seth Musselman
- */
-type User struct {
-	SecureIdentity
-	Active             bool                       `json:"active"`
-	BirthDate          string                     `json:"birthDate,omitempty"`
-	CleanSpeakId       string                     `json:"cleanSpeakId,omitempty"`
-	Data               map[string]interface{}     `json:"data,omitempty"`
-	Email              string                     `json:"email,omitempty"`
-	Expiry             int64                      `json:"expiry,omitempty"`
-	FirstName          string                     `json:"firstName,omitempty"`
-	FullName           string                     `json:"fullName,omitempty"`
-	ImageUrl           string                     `json:"imageUrl,omitempty"`
-	InsertInstant      int64                      `json:"insertInstant,omitempty"`
-	LastName           string                     `json:"lastName,omitempty"`
-	LastUpdateInstant  int64                      `json:"lastUpdateInstant,omitempty"`
-	Memberships        []GroupMember              `json:"memberships,omitempty"`
-	MiddleName         string                     `json:"middleName,omitempty"`
-	MobilePhone        string                     `json:"mobilePhone,omitempty"`
-	ParentEmail        string                     `json:"parentEmail,omitempty"`
-	PhoneNumber        string                     `json:"phoneNumber,omitempty"`
-	PreferredLanguages []string                   `json:"preferredLanguages,omitempty"`
-	Registrations      []UserRegistration         `json:"registrations,omitempty"`
-	TenantId           string                     `json:"tenantId,omitempty"`
-	Timezone           string                     `json:"timezone,omitempty"`
-	TwoFactor          UserTwoFactorConfiguration `json:"twoFactor,omitempty"`
-=======
  * @author Brian Pontarelli
  */
 type FamilyConfiguration struct {
@@ -3129,7 +2842,6 @@
 	MinimumOwnerAge                   int    `json:"minimumOwnerAge,omitempty"`
 	ParentEmailRequired               bool   `json:"parentEmailRequired"`
 	ParentRegistrationEmailTemplateId string `json:"parentRegistrationEmailTemplateId,omitempty"`
->>>>>>> 900523c0
 }
 
 /**
@@ -3662,28 +3374,17 @@
 	ScimUserResponseConverterId           string `json:"scimUserResponseConverterId,omitempty"`
 }
 
-<<<<<<< HEAD
-// This is separate from IdentityType.
-type LoginIdType string
-=======
 /**
  * @author Mikey Sleevi
  */
 type MessageType string
->>>>>>> 900523c0
 
 func (e MessageType) String() string {
 	return string(e)
 }
 
 const (
-<<<<<<< HEAD
-	LoginIdType_Email       LoginIdType = "email"
-	LoginIdType_PhoneNumber LoginIdType = "phoneNumber"
-	LoginIdType_Username    LoginIdType = "username"
-=======
 	MessageType_SMS MessageType = "SMS"
->>>>>>> 900523c0
 )
 
 /**
@@ -3759,19 +3460,9 @@
 /**
  * @author Brian Pontarelli
  */
-<<<<<<< HEAD
-type IdentityProviderStartLoginRequest struct {
-	BaseLoginRequest
-	Data               map[string]string      `json:"data,omitempty"`
-	IdentityProviderId string                 `json:"identityProviderId,omitempty"`
-	LoginId            string                 `json:"loginId,omitempty"`
-	LoginIdTypes       []string               `json:"loginIdTypes,omitempty"`
-	State              map[string]interface{} `json:"state,omitempty"`
-=======
 type Count struct {
 	Count    int `json:"count,omitempty"`
 	Interval int `json:"interval,omitempty"`
->>>>>>> 900523c0
 }
 
 /**
@@ -4823,15 +4514,6 @@
 )
 
 /**
- * Verify Complete API request object.
- */
-type VerifyCompleteRequest struct {
-	BaseEventRequest
-	OneTimeCode    string `json:"oneTimeCode,omitempty"`
-	VerificationId string `json:"verificationId,omitempty"`
-}
-
-/**
  * @author Daniel DeGroff
  */
 type TenantRequest struct {
@@ -4867,7 +4549,3103 @@
 	LambdaResult Errors `json:"lambdaResult,omitempty"`
 }
 
-<<<<<<< HEAD
+/**
+ * Config for regular SAML IDP configurations that support IdP initiated requests
+ *
+ * @author Lyle Schemmerling
+ */
+type SAMLv2IdpInitiatedConfiguration struct {
+	Enableable
+	Issuer string `json:"issuer,omitempty"`
+}
+
+/**
+ * A Tenant-level policy for deleting Users.
+ *
+ * @author Trevor Smith
+ */
+type TenantUserDeletePolicy struct {
+	Unverified TimeBasedDeletePolicy `json:"unverified,omitempty"`
+}
+
+/**
+ * Search request for Group Members.
+ *
+ * @author Daniel DeGroff
+ */
+type GroupMemberSearchRequest struct {
+	Search GroupMemberSearchCriteria `json:"search,omitempty"`
+}
+
+/**
+ * Group Member Response
+ *
+ * @author Daniel DeGroff
+ */
+type MemberResponse struct {
+	BaseHTTPResponse
+	Members map[string][]GroupMember `json:"members,omitempty"`
+}
+
+func (b *MemberResponse) SetStatus(status int) {
+	b.StatusCode = status
+}
+
+/**
+ * User Action API request object.
+ *
+ * @author Brian Pontarelli
+ */
+type UserActionRequest struct {
+	UserAction UserAction `json:"userAction,omitempty"`
+}
+
+/**
+ * Configuration for the behavior of failed login attempts. This helps us protect against brute force password attacks.
+ *
+ * @author Daniel DeGroff
+ */
+type FailedAuthenticationConfiguration struct {
+	ActionCancelPolicy  FailedAuthenticationActionCancelPolicy `json:"actionCancelPolicy,omitempty"`
+	ActionDuration      int64                                  `json:"actionDuration,omitempty"`
+	ActionDurationUnit  ExpiryUnit                             `json:"actionDurationUnit,omitempty"`
+	EmailUser           bool                                   `json:"emailUser"`
+	ResetCountInSeconds int                                    `json:"resetCountInSeconds,omitempty"`
+	TooManyAttempts     int                                    `json:"tooManyAttempts,omitempty"`
+	UserActionId        string                                 `json:"userActionId,omitempty"`
+}
+
+/**
+ * @author Daniel DeGroff
+ */
+type ApplicationAccessControlConfiguration struct {
+	UiIPAccessControlListId string `json:"uiIPAccessControlListId,omitempty"`
+}
+
+/**
+ * XML canonicalization method enumeration. This is used for the IdP and SP side of FusionAuth SAML.
+ *
+ * @author Brian Pontarelli
+ */
+type CanonicalizationMethod string
+
+func (e CanonicalizationMethod) String() string {
+	return string(e)
+}
+
+const (
+	CanonicalizationMethod_Exclusive             CanonicalizationMethod = "exclusive"
+	CanonicalizationMethod_ExclusiveWithComments CanonicalizationMethod = "exclusive_with_comments"
+	CanonicalizationMethod_Inclusive             CanonicalizationMethod = "inclusive"
+	CanonicalizationMethod_InclusiveWithComments CanonicalizationMethod = "inclusive_with_comments"
+)
+
+/**
+ * Request to complete the WebAuthn registration ceremony
+ *
+ * @author Spencer Witt
+ */
+type WebAuthnLoginRequest struct {
+	BaseLoginRequest
+	Credential       WebAuthnPublicKeyAuthenticationRequest `json:"credential,omitempty"`
+	Origin           string                                 `json:"origin,omitempty"`
+	RpId             string                                 `json:"rpId,omitempty"`
+	TwoFactorTrustId string                                 `json:"twoFactorTrustId,omitempty"`
+}
+
+/**
+ * @author Brian Pontarelli
+ */
+type ExpiryUnit string
+
+func (e ExpiryUnit) String() string {
+	return string(e)
+}
+
+const (
+	ExpiryUnit_MINUTES ExpiryUnit = "MINUTES"
+	ExpiryUnit_HOURS   ExpiryUnit = "HOURS"
+	ExpiryUnit_DAYS    ExpiryUnit = "DAYS"
+	ExpiryUnit_WEEKS   ExpiryUnit = "WEEKS"
+	ExpiryUnit_MONTHS  ExpiryUnit = "MONTHS"
+	ExpiryUnit_YEARS   ExpiryUnit = "YEARS"
+)
+
+/**
+ * The Application API request object.
+ *
+ * @author Brian Pontarelli
+ */
+type ApplicationRequest struct {
+	BaseEventRequest
+	Application         Application     `json:"application,omitempty"`
+	Role                ApplicationRole `json:"role,omitempty"`
+	SourceApplicationId string          `json:"sourceApplicationId,omitempty"`
+}
+
+/**
+ * Webhook API response object.
+ *
+ * @author Brian Pontarelli
+ */
+type WebhookResponse struct {
+	BaseHTTPResponse
+	Webhook  Webhook   `json:"webhook,omitempty"`
+	Webhooks []Webhook `json:"webhooks,omitempty"`
+}
+
+func (b *WebhookResponse) SetStatus(status int) {
+	b.StatusCode = status
+}
+
+/**
+ * @author Seth Musselman
+ */
+type UserCommentRequest struct {
+	UserComment UserComment `json:"userComment,omitempty"`
+}
+
+/**
+ * @author Daniel DeGroff
+ */
+type SystemLogsExportRequest struct {
+	BaseExportRequest
+	IncludeArchived bool `json:"includeArchived"`
+	LastNBytes      int  `json:"lastNBytes,omitempty"`
+}
+
+/**
+ * @author Brett Guy
+ */
+type MessengerResponse struct {
+	BaseHTTPResponse
+	Messenger  BaseMessengerConfiguration   `json:"messenger,omitempty"`
+	Messengers []BaseMessengerConfiguration `json:"messengers,omitempty"`
+}
+
+func (b *MessengerResponse) SetStatus(status int) {
+	b.StatusCode = status
+}
+
+/**
+ * @author Michael Sleevi
+ */
+type PreviewMessageTemplateResponse struct {
+	BaseHTTPResponse
+	Errors  Errors     `json:"errors,omitempty"`
+	Message SMSMessage `json:"message,omitempty"`
+}
+
+func (b *PreviewMessageTemplateResponse) SetStatus(status int) {
+	b.StatusCode = status
+}
+
+/**
+ * Search criteria for Applications
+ *
+ * @author Spencer Witt
+ */
+type ApplicationSearchCriteria struct {
+	BaseSearchCriteria
+	Name     string      `json:"name,omitempty"`
+	State    ObjectState `json:"state,omitempty"`
+	TenantId string      `json:"tenantId,omitempty"`
+}
+
+/**
+ * @author Daniel DeGroff
+ */
+type OpenIdConnectIdentityProvider struct {
+	BaseIdentityProvider
+	ButtonImageURL string                              `json:"buttonImageURL,omitempty"`
+	ButtonText     string                              `json:"buttonText,omitempty"`
+	Domains        []string                            `json:"domains,omitempty"`
+	Oauth2         IdentityProviderOauth2Configuration `json:"oauth2,omitempty"`
+	PostRequest    bool                                `json:"postRequest"`
+}
+
+/**
+ * Models the User Registration Verified Event.
+ *
+ * @author Trevor Smith
+ */
+type UserRegistrationVerifiedEvent struct {
+	BaseUserEvent
+	ApplicationId string           `json:"applicationId,omitempty"`
+	Registration  UserRegistration `json:"registration,omitempty"`
+}
+
+/**
+ * A Message Template Request to the API
+ *
+ * @author Michael Sleevi
+ */
+type MessageTemplateRequest struct {
+	MessageTemplate MessageTemplate `json:"messageTemplate,omitempty"`
+}
+
+/**
+ * @author Daniel DeGroff
+ */
+type DeviceUserCodeResponse struct {
+	BaseHTTPResponse
+	ClientId       string         `json:"client_id,omitempty"`
+	DeviceInfo     DeviceInfo     `json:"deviceInfo,omitempty"`
+	ExpiresIn      int            `json:"expires_in,omitempty"`
+	PendingIdPLink PendingIdPLink `json:"pendingIdPLink,omitempty"`
+	Scope          string         `json:"scope,omitempty"`
+	TenantId       string         `json:"tenantId,omitempty"`
+	UserCode       string         `json:"user_code,omitempty"`
+}
+
+func (b *DeviceUserCodeResponse) SetStatus(status int) {
+	b.StatusCode = status
+}
+
+/**
+ * @author Daniel DeGroff
+ */
+type AppleIdentityProvider struct {
+	BaseIdentityProvider
+	BundleId   string `json:"bundleId,omitempty"`
+	ButtonText string `json:"buttonText,omitempty"`
+	KeyId      string `json:"keyId,omitempty"`
+	Scope      string `json:"scope,omitempty"`
+	ServicesId string `json:"servicesId,omitempty"`
+	TeamId     string `json:"teamId,omitempty"`
+}
+
+/**
+ * @author Daniel DeGroff
+ */
+type EmailHeader struct {
+	Name  string `json:"name,omitempty"`
+	Value string `json:"value,omitempty"`
+}
+
+/**
+ * Models the Group Member Remove Complete Event.
+ *
+ * @author Daniel DeGroff
+ */
+type GroupMemberRemoveCompleteEvent struct {
+	BaseGroupEvent
+	Members []GroupMember `json:"members,omitempty"`
+}
+
+type WebhookEventLog struct {
+	Attempts           []WebhookAttemptLog    `json:"attempts,omitempty"`
+	Data               map[string]interface{} `json:"data,omitempty"`
+	Event              EventRequest           `json:"event,omitempty"`
+	EventResult        WebhookEventResult     `json:"eventResult,omitempty"`
+	EventType          EventType              `json:"eventType,omitempty"`
+	FailedAttempts     int                    `json:"failedAttempts,omitempty"`
+	Id                 string                 `json:"id,omitempty"`
+	InsertInstant      int64                  `json:"insertInstant,omitempty"`
+	LastAttemptInstant int64                  `json:"lastAttemptInstant,omitempty"`
+	LastUpdateInstant  int64                  `json:"lastUpdateInstant,omitempty"`
+	LinkedObjectId     string                 `json:"linkedObjectId,omitempty"`
+	Sequence           int64                  `json:"sequence,omitempty"`
+	SuccessfulAttempts int                    `json:"successfulAttempts,omitempty"`
+}
+
+/**
+ * Group API request object.
+ *
+ * @author Daniel DeGroff
+ */
+type GroupRequest struct {
+	Group   Group    `json:"group,omitempty"`
+	RoleIds []string `json:"roleIds,omitempty"`
+}
+
+/**
+ * Search request for entity grants.
+ *
+ * @author Brian Pontarelli
+ */
+type EntityGrantSearchRequest struct {
+	Search EntityGrantSearchCriteria `json:"search,omitempty"`
+}
+
+/**
+ * Models the User Delete Registration Event.
+ *
+ * @author Daniel DeGroff
+ */
+type UserRegistrationDeleteEvent struct {
+	BaseUserEvent
+	ApplicationId string           `json:"applicationId,omitempty"`
+	Registration  UserRegistration `json:"registration,omitempty"`
+}
+
+/**
+ * Contains attributes for the Relying Party to refer to an existing public key credential as an input parameter.
+ *
+ * @author Spencer Witt
+ */
+type PublicKeyCredentialDescriptor struct {
+	Id         string                  `json:"id,omitempty"`
+	Transports []string                `json:"transports,omitempty"`
+	Type       PublicKeyCredentialType `json:"type,omitempty"`
+}
+
+/**
+ * @author Brett Guy
+ */
+type TwilioMessengerConfiguration struct {
+	BaseMessengerConfiguration
+	AccountSID          string `json:"accountSID,omitempty"`
+	AuthToken           string `json:"authToken,omitempty"`
+	FromPhoneNumber     string `json:"fromPhoneNumber,omitempty"`
+	MessagingServiceSid string `json:"messagingServiceSid,omitempty"`
+	Url                 string `json:"url,omitempty"`
+}
+
+/**
+ * @author Daniel DeGroff
+ */
+type ReactorMetrics struct {
+	BreachedPasswordMetrics map[string]BreachedPasswordTenantMetric `json:"breachedPasswordMetrics,omitempty"`
+}
+
+/**
+ * @author Daniel DeGroff
+ */
+type ApplicationFormConfiguration struct {
+	AdminRegistrationFormId      string                       `json:"adminRegistrationFormId,omitempty"`
+	SelfServiceFormConfiguration SelfServiceFormConfiguration `json:"selfServiceFormConfiguration,omitempty"`
+	SelfServiceFormId            string                       `json:"selfServiceFormId,omitempty"`
+}
+
+/**
+ * @author Brett Guy
+ */
+type IPAccessControlListSearchCriteria struct {
+	BaseSearchCriteria
+	Name string `json:"name,omitempty"`
+}
+
+/**
+ * @author Daniel DeGroff
+ */
+type RegistrationUnverifiedOptions struct {
+	Behavior UnverifiedBehavior `json:"behavior,omitempty"`
+}
+
+/**
+ * @author Daniel DeGroff
+ */
+type TenantResponse struct {
+	BaseHTTPResponse
+	Tenant  Tenant   `json:"tenant,omitempty"`
+	Tenants []Tenant `json:"tenants,omitempty"`
+}
+
+func (b *TenantResponse) SetStatus(status int) {
+	b.StatusCode = status
+}
+
+/**
+ * Request for the Refresh Token API to revoke a refresh token rather than using the URL parameters.
+ *
+ * @author Brian Pontarelli
+ */
+type RefreshTokenRevokeRequest struct {
+	BaseEventRequest
+	ApplicationId string `json:"applicationId,omitempty"`
+	Token         string `json:"token,omitempty"`
+	UserId        string `json:"userId,omitempty"`
+}
+
+/**
+ * Models a JWT Refresh Token.
+ *
+ * @author Daniel DeGroff
+ */
+type RefreshToken struct {
+	ApplicationId string                 `json:"applicationId,omitempty"`
+	Data          map[string]interface{} `json:"data,omitempty"`
+	Id            string                 `json:"id,omitempty"`
+	InsertInstant int64                  `json:"insertInstant,omitempty"`
+	MetaData      MetaData               `json:"metaData,omitempty"`
+	StartInstant  int64                  `json:"startInstant,omitempty"`
+	TenantId      string                 `json:"tenantId,omitempty"`
+	Token         string                 `json:"token,omitempty"`
+	UserId        string                 `json:"userId,omitempty"`
+}
+
+type MetaData struct {
+	Data   map[string]interface{} `json:"data,omitempty"`
+	Device DeviceInfo             `json:"device,omitempty"`
+	Scopes []string               `json:"scopes,omitempty"`
+}
+
+/**
+ * A marker interface indicating this event is an event that can supply a linked object Id.
+ *
+ * @author Spencer Witt
+ */
+type ObjectIdentifiable struct {
+}
+
+/**
+ * Form field response.
+ *
+ * @author Brett Guy
+ */
+type FormFieldResponse struct {
+	BaseHTTPResponse
+	Field  FormField   `json:"field,omitempty"`
+	Fields []FormField `json:"fields,omitempty"`
+}
+
+func (b *FormFieldResponse) SetStatus(status int) {
+	b.StatusCode = status
+}
+
+/**
+ * JWT Public Key Response Object
+ *
+ * @author Daniel DeGroff
+ */
+type PublicKeyResponse struct {
+	BaseHTTPResponse
+	PublicKey  string            `json:"publicKey,omitempty"`
+	PublicKeys map[string]string `json:"publicKeys,omitempty"`
+}
+
+func (b *PublicKeyResponse) SetStatus(status int) {
+	b.StatusCode = status
+}
+
+/**
+ * Response for the user login report.
+ *
+ * @author Seth Musselman
+ */
+type RecentLoginResponse struct {
+	BaseHTTPResponse
+	Logins []DisplayableRawLogin `json:"logins,omitempty"`
+}
+
+func (b *RecentLoginResponse) SetStatus(status int) {
+	b.StatusCode = status
+}
+
+/**
+ * Container for the event information. This is the JSON that is sent from FusionAuth to webhooks.
+ *
+ * @author Brian Pontarelli
+ */
+type EventRequest struct {
+	Event BaseEvent `json:"event,omitempty"`
+}
+
+/**
+ * @author Daniel DeGroff
+ */
+type TwoFactorEnableDisableSendRequest struct {
+	Email       string `json:"email,omitempty"`
+	Method      string `json:"method,omitempty"`
+	MethodId    string `json:"methodId,omitempty"`
+	MobilePhone string `json:"mobilePhone,omitempty"`
+}
+
+/**
+ * @author Daniel DeGroff
+ */
+type SecureGeneratorType string
+
+func (e SecureGeneratorType) String() string {
+	return string(e)
+}
+
+const (
+	SecureGeneratorType_RandomDigits       SecureGeneratorType = "randomDigits"
+	SecureGeneratorType_RandomBytes        SecureGeneratorType = "randomBytes"
+	SecureGeneratorType_RandomAlpha        SecureGeneratorType = "randomAlpha"
+	SecureGeneratorType_RandomAlphaNumeric SecureGeneratorType = "randomAlphaNumeric"
+)
+
+/**
+ * Entity grant API request object.
+ *
+ * @author Brian Pontarelli
+ */
+type EntityGrantRequest struct {
+	Grant EntityGrant `json:"grant,omitempty"`
+}
+
+/**
+ * Models the User Login Failed Event.
+ *
+ * @author Daniel DeGroff
+ */
+type UserLoginFailedEvent struct {
+	BaseUserEvent
+	ApplicationId      string                `json:"applicationId,omitempty"`
+	AuthenticationType string                `json:"authenticationType,omitempty"`
+	IpAddress          string                `json:"ipAddress,omitempty"`
+	Reason             UserLoginFailedReason `json:"reason,omitempty"`
+}
+
+/**
+ * Search response for Groups
+ *
+ * @author Daniel DeGroff
+ */
+type GroupSearchResponse struct {
+	BaseHTTPResponse
+	Groups []Group `json:"groups,omitempty"`
+	Total  int64   `json:"total,omitempty"`
+}
+
+func (b *GroupSearchResponse) SetStatus(status int) {
+	b.StatusCode = status
+}
+
+/**
+ * Entity Type API request object.
+ *
+ * @author Brian Pontarelli
+ */
+type EntityTypeRequest struct {
+	EntityType EntityType           `json:"entityType,omitempty"`
+	Permission EntityTypePermission `json:"permission,omitempty"`
+}
+
+/**
+ * Key search response
+ *
+ * @author Spencer Witt
+ */
+type KeySearchResponse struct {
+	BaseHTTPResponse
+	Keys  []Key `json:"keys,omitempty"`
+	Total int64 `json:"total,omitempty"`
+}
+
+func (b *KeySearchResponse) SetStatus(status int) {
+	b.StatusCode = status
+}
+
+/**
+ * The handling policy for scopes provided by FusionAuth
+ *
+ * @author Spencer Witt
+ */
+type ProvidedScopePolicy struct {
+	Address Requirable `json:"address,omitempty"`
+	Email   Requirable `json:"email,omitempty"`
+	Phone   Requirable `json:"phone,omitempty"`
+	Profile Requirable `json:"profile,omitempty"`
+}
+
+/**
+ * Models the Group Delete Event.
+ *
+ * @author Daniel DeGroff
+ */
+type GroupDeleteEvent struct {
+	BaseGroupEvent
+}
+
+/**
+ * @author Daniel DeGroff
+ */
+type LoginHintConfiguration struct {
+	Enableable
+	ParameterName string `json:"parameterName,omitempty"`
+}
+
+/**
+ * Supply additional information about the Relying Party when creating a new credential
+ *
+ * @author Spencer Witt
+ */
+type PublicKeyCredentialRelyingPartyEntity struct {
+	PublicKeyCredentialEntity
+	Id string `json:"id,omitempty"`
+}
+
+/**
+ * Search response for entity types.
+ *
+ * @author Brian Pontarelli
+ */
+type EntityTypeSearchResponse struct {
+	BaseHTTPResponse
+	EntityTypes []EntityType `json:"entityTypes,omitempty"`
+	Total       int64        `json:"total,omitempty"`
+}
+
+func (b *EntityTypeSearchResponse) SetStatus(status int) {
+	b.StatusCode = status
+}
+
+/**
+ * Search criteria for webhooks.
+ *
+ * @author Spencer Witt
+ */
+type WebhookSearchCriteria struct {
+	BaseSearchCriteria
+	Description string `json:"description,omitempty"`
+	TenantId    string `json:"tenantId,omitempty"`
+	Url         string `json:"url,omitempty"`
+}
+
+/**
+ * @author Daniel DeGroff
+ */
+type TenantUnverifiedConfiguration struct {
+	Email     UnverifiedBehavior            `json:"email,omitempty"`
+	WhenGated RegistrationUnverifiedOptions `json:"whenGated,omitempty"`
+}
+
+/**
+ * Search request for entity grants.
+ *
+ * @author Brian Pontarelli
+ */
+type EntityGrantSearchResponse struct {
+	BaseHTTPResponse
+	Grants []EntityGrant `json:"grants,omitempty"`
+	Total  int64         `json:"total,omitempty"`
+}
+
+func (b *EntityGrantSearchResponse) SetStatus(status int) {
+	b.StatusCode = status
+}
+
+/**
+ * @author Daniel DeGroff
+ */
+type FormDataType string
+
+func (e FormDataType) String() string {
+	return string(e)
+}
+
+const (
+	FormDataType_Bool    FormDataType = "bool"
+	FormDataType_Consent FormDataType = "consent"
+	FormDataType_Date    FormDataType = "date"
+	FormDataType_Email   FormDataType = "email"
+	FormDataType_Number  FormDataType = "number"
+	FormDataType_String  FormDataType = "string"
+)
+
+/**
+ * User Action API response object.
+ *
+ * @author Brian Pontarelli
+ */
+type UserActionResponse struct {
+	BaseHTTPResponse
+	UserAction  UserAction   `json:"userAction,omitempty"`
+	UserActions []UserAction `json:"userActions,omitempty"`
+}
+
+func (b *UserActionResponse) SetStatus(status int) {
+	b.StatusCode = status
+}
+
+/**
+ * Search request for Groups.
+ *
+ * @author Daniel DeGroff
+ */
+type GroupSearchRequest struct {
+	Search GroupSearchCriteria `json:"search,omitempty"`
+}
+
+/**
+ * Authentication key request object.
+ *
+ * @author Sanjay
+ */
+type APIKeyRequest struct {
+	ApiKey      APIKey `json:"apiKey,omitempty"`
+	SourceKeyId string `json:"sourceKeyId,omitempty"`
+}
+
+/**
+ * Twitter social login provider.
+ *
+ * @author Daniel DeGroff
+ */
+type TwitterIdentityProvider struct {
+	BaseIdentityProvider
+	ButtonText     string `json:"buttonText,omitempty"`
+	ConsumerKey    string `json:"consumerKey,omitempty"`
+	ConsumerSecret string `json:"consumerSecret,omitempty"`
+}
+
+/**
+ * Lambda API request object.
+ *
+ * @author Brian Pontarelli
+ */
+type LambdaRequest struct {
+	Lambda Lambda `json:"lambda,omitempty"`
+}
+
+/**
+ * @author Michael Sleevi
+ */
+type SMSMessageTemplate struct {
+	MessageTemplate
+	DefaultTemplate    string            `json:"defaultTemplate,omitempty"`
+	LocalizedTemplates map[string]string `json:"localizedTemplates,omitempty"`
+}
+
+/**
+ * Models an event where a user is being created with an "in-use" login Id (email or username).
+ *
+ * @author Daniel DeGroff
+ */
+type UserLoginIdDuplicateOnCreateEvent struct {
+	BaseUserEvent
+	DuplicateEmail    string `json:"duplicateEmail,omitempty"`
+	DuplicateUsername string `json:"duplicateUsername,omitempty"`
+	Existing          User   `json:"existing,omitempty"`
+}
+
+/**
+ * @author Mikey Sleevi
+ */
+type Message struct {
+}
+
+/**
+ * @author Daniel DeGroff
+ */
+type RefreshRequest struct {
+	BaseEventRequest
+	RefreshToken string `json:"refreshToken,omitempty"`
+	Token        string `json:"token,omitempty"`
+}
+
+/**
+ * @author Brian Pontarelli
+ */
+type TwoFactorRequest struct {
+	BaseEventRequest
+	ApplicationId       string `json:"applicationId,omitempty"`
+	AuthenticatorId     string `json:"authenticatorId,omitempty"`
+	Code                string `json:"code,omitempty"`
+	Email               string `json:"email,omitempty"`
+	Method              string `json:"method,omitempty"`
+	MobilePhone         string `json:"mobilePhone,omitempty"`
+	Secret              string `json:"secret,omitempty"`
+	SecretBase32Encoded string `json:"secretBase32Encoded,omitempty"`
+	TwoFactorId         string `json:"twoFactorId,omitempty"`
+}
+
+/**
+ * Something that can be required and thus also optional. This currently extends Enableable because anything that is
+ * required/optional is almost always enableable as well.
+ *
+ * @author Brian Pontarelli
+ */
+type Requirable struct {
+	Enableable
+	Required bool `json:"required"`
+}
+
+/**
+ * @author Daniel DeGroff
+ */
+type VerifyEmailResponse struct {
+	BaseHTTPResponse
+	OneTimeCode    string `json:"oneTimeCode,omitempty"`
+	VerificationId string `json:"verificationId,omitempty"`
+}
+
+func (b *VerifyEmailResponse) SetStatus(status int) {
+	b.StatusCode = status
+}
+
+/**
+ * The global view of a User. This object contains all global information about the user including birthdate, registration information
+ * preferred languages, global attributes, etc.
+ *
+ * @author Seth Musselman
+ */
+type User struct {
+	SecureIdentity
+	Active             bool                       `json:"active"`
+	BirthDate          string                     `json:"birthDate,omitempty"`
+	CleanSpeakId       string                     `json:"cleanSpeakId,omitempty"`
+	Data               map[string]interface{}     `json:"data,omitempty"`
+	Email              string                     `json:"email,omitempty"`
+	Expiry             int64                      `json:"expiry,omitempty"`
+	FirstName          string                     `json:"firstName,omitempty"`
+	FullName           string                     `json:"fullName,omitempty"`
+	ImageUrl           string                     `json:"imageUrl,omitempty"`
+	InsertInstant      int64                      `json:"insertInstant,omitempty"`
+	LastName           string                     `json:"lastName,omitempty"`
+	LastUpdateInstant  int64                      `json:"lastUpdateInstant,omitempty"`
+	Memberships        []GroupMember              `json:"memberships,omitempty"`
+	MiddleName         string                     `json:"middleName,omitempty"`
+	MobilePhone        string                     `json:"mobilePhone,omitempty"`
+	ParentEmail        string                     `json:"parentEmail,omitempty"`
+	PreferredLanguages []string                   `json:"preferredLanguages,omitempty"`
+	Registrations      []UserRegistration         `json:"registrations,omitempty"`
+	TenantId           string                     `json:"tenantId,omitempty"`
+	Timezone           string                     `json:"timezone,omitempty"`
+	TwoFactor          UserTwoFactorConfiguration `json:"twoFactor,omitempty"`
+}
+
+/**
+ * @author Daniel DeGroff
+ */
+type BaseLoginRequest struct {
+	BaseEventRequest
+	ApplicationId string   `json:"applicationId,omitempty"`
+	IpAddress     string   `json:"ipAddress,omitempty"`
+	MetaData      MetaData `json:"metaData,omitempty"`
+	NewDevice     bool     `json:"newDevice"`
+	NoJWT         bool     `json:"noJWT"`
+}
+
+/**
+ * @author Daniel DeGroff
+ */
+type KafkaConfiguration struct {
+	Enableable
+	DefaultTopic string            `json:"defaultTopic,omitempty"`
+	Producer     map[string]string `json:"producer,omitempty"`
+}
+
+/**
+ * @author Daniel DeGroff
+ */
+type PasswordlessLoginRequest struct {
+	BaseLoginRequest
+	Code             string `json:"code,omitempty"`
+	TwoFactorTrustId string `json:"twoFactorTrustId,omitempty"`
+}
+
+/**
+ * Models the User Update Event once it is completed. This cannot be transactional.
+ *
+ * @author Daniel DeGroff
+ */
+type UserUpdateCompleteEvent struct {
+	BaseUserEvent
+	Original User `json:"original,omitempty"`
+}
+
+/**
+ * Models the User Update Event.
+ *
+ * @author Brian Pontarelli
+ */
+type UserUpdateEvent struct {
+	BaseUserEvent
+	Original User `json:"original,omitempty"`
+}
+
+/**
+ * Entity API response object.
+ *
+ * @author Brian Pontarelli
+ */
+type EntityResponse struct {
+	BaseHTTPResponse
+	Entity Entity `json:"entity,omitempty"`
+}
+
+func (b *EntityResponse) SetStatus(status int) {
+	b.StatusCode = status
+}
+
+/**
+ * Used by the Relying Party to specify their requirements for authenticator attributes. Fields use the deprecated "resident key" terminology to refer
+ * to client-side discoverable credentials to maintain backwards compatibility with WebAuthn Level 1.
+ *
+ * @author Spencer Witt
+ */
+type AuthenticatorSelectionCriteria struct {
+	AuthenticatorAttachment AuthenticatorAttachment     `json:"authenticatorAttachment,omitempty"`
+	RequireResidentKey      bool                        `json:"requireResidentKey"`
+	ResidentKey             ResidentKeyRequirement      `json:"residentKey,omitempty"`
+	UserVerification        UserVerificationRequirement `json:"userVerification,omitempty"`
+}
+
+/**
+ * API request for sending out family requests to parent's.
+ *
+ * @author Brian Pontarelli
+ */
+type FamilyEmailRequest struct {
+	ParentEmail string `json:"parentEmail,omitempty"`
+}
+
+/**
+ * Refresh Token Import request.
+ *
+ * @author Brett Guy
+ */
+type RefreshTokenImportRequest struct {
+	RefreshTokens         []RefreshToken `json:"refreshTokens,omitempty"`
+	ValidateDbConstraints bool           `json:"validateDbConstraints"`
+}
+
+/**
+ * The IdP behavior when no user link has been made yet.
+ *
+ * @author Daniel DeGroff
+ */
+type IdentityProviderLinkingStrategy string
+
+func (e IdentityProviderLinkingStrategy) String() string {
+	return string(e)
+}
+
+const (
+	IdentityProviderLinkingStrategy_CreatePendingLink             IdentityProviderLinkingStrategy = "CreatePendingLink"
+	IdentityProviderLinkingStrategy_Disabled                      IdentityProviderLinkingStrategy = "Disabled"
+	IdentityProviderLinkingStrategy_LinkAnonymously               IdentityProviderLinkingStrategy = "LinkAnonymously"
+	IdentityProviderLinkingStrategy_LinkByEmail                   IdentityProviderLinkingStrategy = "LinkByEmail"
+	IdentityProviderLinkingStrategy_LinkByEmailForExistingUser    IdentityProviderLinkingStrategy = "LinkByEmailForExistingUser"
+	IdentityProviderLinkingStrategy_LinkByUsername                IdentityProviderLinkingStrategy = "LinkByUsername"
+	IdentityProviderLinkingStrategy_LinkByUsernameForExistingUser IdentityProviderLinkingStrategy = "LinkByUsernameForExistingUser"
+	IdentityProviderLinkingStrategy_Unsupported                   IdentityProviderLinkingStrategy = "Unsupported"
+)
+
+/**
+ * @author Daniel DeGroff
+ */
+type MultiFactorLoginPolicy string
+
+func (e MultiFactorLoginPolicy) String() string {
+	return string(e)
+}
+
+const (
+	MultiFactorLoginPolicy_Disabled MultiFactorLoginPolicy = "Disabled"
+	MultiFactorLoginPolicy_Enabled  MultiFactorLoginPolicy = "Enabled"
+	MultiFactorLoginPolicy_Required MultiFactorLoginPolicy = "Required"
+)
+
+/**
+ * @author Daniel DeGroff
+ */
+type IdentityProviderLinkRequest struct {
+	BaseEventRequest
+	IdentityProviderLink IdentityProviderLink `json:"identityProviderLink,omitempty"`
+	PendingIdPLinkId     string               `json:"pendingIdPLinkId,omitempty"`
+}
+
+/**
+ * Google social login provider.
+ *
+ * @author Daniel DeGroff
+ */
+type GoogleIdentityProvider struct {
+	BaseIdentityProvider
+	ButtonText   string                           `json:"buttonText,omitempty"`
+	ClientId     string                           `json:"client_id,omitempty"`
+	ClientSecret string                           `json:"client_secret,omitempty"`
+	LoginMethod  IdentityProviderLoginMethod      `json:"loginMethod,omitempty"`
+	Properties   GoogleIdentityProviderProperties `json:"properties,omitempty"`
+	Scope        string                           `json:"scope,omitempty"`
+}
+
+/**
+ * Group Member Request
+ *
+ * @author Daniel DeGroff
+ */
+type MemberRequest struct {
+	Members map[string][]GroupMember `json:"members,omitempty"`
+}
+
+/**
+ * Email template response.
+ *
+ * @author Brian Pontarelli
+ */
+type EmailTemplateResponse struct {
+	BaseHTTPResponse
+	EmailTemplate  EmailTemplate   `json:"emailTemplate,omitempty"`
+	EmailTemplates []EmailTemplate `json:"emailTemplates,omitempty"`
+}
+
+func (b *EmailTemplateResponse) SetStatus(status int) {
+	b.StatusCode = status
+}
+
+/**
+ * @author Brett Guy
+ */
+type IPAccessControlEntryAction string
+
+func (e IPAccessControlEntryAction) String() string {
+	return string(e)
+}
+
+const (
+	IPAccessControlEntryAction_Allow IPAccessControlEntryAction = "Allow"
+	IPAccessControlEntryAction_Block IPAccessControlEntryAction = "Block"
+)
+
+/**
+ * Key API response object.
+ *
+ * @author Daniel DeGroff
+ */
+type KeyResponse struct {
+	BaseHTTPResponse
+	Key  Key   `json:"key,omitempty"`
+	Keys []Key `json:"keys,omitempty"`
+}
+
+func (b *KeyResponse) SetStatus(status int) {
+	b.StatusCode = status
+}
+
+/**
+ * Search criteria for Keys
+ *
+ * @author Spencer Witt
+ */
+type KeySearchCriteria struct {
+	BaseSearchCriteria
+	Algorithm KeyAlgorithm `json:"algorithm,omitempty"`
+	Name      string       `json:"name,omitempty"`
+	Type      KeyType      `json:"type,omitempty"`
+}
+
+/**
+ * Stores an message template used to distribute messages;
+ *
+ * @author Michael Sleevi
+ */
+type MessageTemplate struct {
+	Data              map[string]interface{} `json:"data,omitempty"`
+	Id                string                 `json:"id,omitempty"`
+	InsertInstant     int64                  `json:"insertInstant,omitempty"`
+	LastUpdateInstant int64                  `json:"lastUpdateInstant,omitempty"`
+	Name              string                 `json:"name,omitempty"`
+	Type              MessageType            `json:"type,omitempty"`
+}
+
+/**
+ * Models the User Reactivate Event.
+ *
+ * @author Brian Pontarelli
+ */
+type UserReactivateEvent struct {
+	BaseUserEvent
+}
+
+/**
+ * @author Daniel DeGroff
+ */
+type FormField struct {
+	Confirm           bool                   `json:"confirm"`
+	ConsentId         string                 `json:"consentId,omitempty"`
+	Control           FormControl            `json:"control,omitempty"`
+	Data              map[string]interface{} `json:"data,omitempty"`
+	Description       string                 `json:"description,omitempty"`
+	Id                string                 `json:"id,omitempty"`
+	InsertInstant     int64                  `json:"insertInstant,omitempty"`
+	Key               string                 `json:"key,omitempty"`
+	LastUpdateInstant int64                  `json:"lastUpdateInstant,omitempty"`
+	Name              string                 `json:"name,omitempty"`
+	Options           []string               `json:"options,omitempty"`
+	Required          bool                   `json:"required"`
+	Type              FormDataType           `json:"type,omitempty"`
+	Validator         FormFieldValidator     `json:"validator,omitempty"`
+}
+
+/**
+ * Search request for Applications
+ *
+ * @author Spencer Witt
+ */
+type ApplicationSearchRequest struct {
+	ExpandableRequest
+	Search ApplicationSearchCriteria `json:"search,omitempty"`
+}
+
+/**
+ * A custom OAuth scope for a specific application.
+ *
+ * @author Spencer Witt
+ */
+type ApplicationOAuthScope struct {
+	ApplicationId         string                 `json:"applicationId,omitempty"`
+	Data                  map[string]interface{} `json:"data,omitempty"`
+	DefaultConsentDetail  string                 `json:"defaultConsentDetail,omitempty"`
+	DefaultConsentMessage string                 `json:"defaultConsentMessage,omitempty"`
+	Description           string                 `json:"description,omitempty"`
+	Id                    string                 `json:"id,omitempty"`
+	InsertInstant         int64                  `json:"insertInstant,omitempty"`
+	LastUpdateInstant     int64                  `json:"lastUpdateInstant,omitempty"`
+	Name                  string                 `json:"name,omitempty"`
+	Required              bool                   `json:"required"`
+}
+
+/**
+ * Models the Group Create Complete Event.
+ *
+ * @author Daniel DeGroff
+ */
+type GroupDeleteCompleteEvent struct {
+	BaseGroupEvent
+}
+
+/**
+ * Models the JWT Refresh Event. This event will be fired when a JWT is "refreshed" (generated) using a Refresh Token.
+ *
+ * @author Daniel DeGroff
+ */
+type JWTRefreshEvent struct {
+	BaseEvent
+	ApplicationId string `json:"applicationId,omitempty"`
+	Original      string `json:"original,omitempty"`
+	RefreshToken  string `json:"refreshToken,omitempty"`
+	Token         string `json:"token,omitempty"`
+	UserId        string `json:"userId,omitempty"`
+}
+
+/**
+ * @author Brett Pontarelli
+ */
+type TenantCaptchaConfiguration struct {
+	Enableable
+	CaptchaMethod CaptchaMethod `json:"captchaMethod,omitempty"`
+	SecretKey     string        `json:"secretKey,omitempty"`
+	SiteKey       string        `json:"siteKey,omitempty"`
+	Threshold     float64       `json:"threshold,omitempty"`
+}
+
+/**
+ * @author Daniel DeGroff
+ */
+type LoginRecordSearchRequest struct {
+	RetrieveTotal bool                      `json:"retrieveTotal"`
+	Search        LoginRecordSearchCriteria `json:"search,omitempty"`
+}
+
+/**
+ * Models the User Create Event.
+ *
+ * @author Brian Pontarelli
+ */
+type UserCreateEvent struct {
+	BaseUserEvent
+}
+
+/**
+ * User Action Reason API request object.
+ *
+ * @author Brian Pontarelli
+ */
+type UserActionReasonRequest struct {
+	UserActionReason UserActionReason `json:"userActionReason,omitempty"`
+}
+
+/**
+ * @author Lyle Schemmerling
+ */
+type BaseSAMLv2IdentityProvider struct {
+	BaseIdentityProvider
+	AssertionDecryptionConfiguration SAMLv2AssertionDecryptionConfiguration `json:"assertionDecryptionConfiguration,omitempty"`
+	EmailClaim                       string                                 `json:"emailClaim,omitempty"`
+	KeyId                            string                                 `json:"keyId,omitempty"`
+	UniqueIdClaim                    string                                 `json:"uniqueIdClaim,omitempty"`
+	UseNameIdForEmail                bool                                   `json:"useNameIdForEmail"`
+	UsernameClaim                    string                                 `json:"usernameClaim,omitempty"`
+}
+
+/**
+ * Options to request extensions during credential registration
+ *
+ * @author Spencer Witt
+ */
+type WebAuthnRegistrationExtensionOptions struct {
+	CredProps bool `json:"credProps"`
+}
+
+/**
+ * @author Daniel DeGroff
+ */
+type AccessToken struct {
+	BaseHTTPResponse
+	AccessToken    string    `json:"access_token,omitempty"`
+	ExpiresIn      int       `json:"expires_in,omitempty"`
+	IdToken        string    `json:"id_token,omitempty"`
+	RefreshToken   string    `json:"refresh_token,omitempty"`
+	RefreshTokenId string    `json:"refresh_token_id,omitempty"`
+	Scope          string    `json:"scope,omitempty"`
+	TokenType      TokenType `json:"token_type,omitempty"`
+	UserId         string    `json:"userId,omitempty"`
+}
+
+func (b *AccessToken) SetStatus(status int) {
+	b.StatusCode = status
+}
+
+/**
+ * Search API response.
+ *
+ * @author Brian Pontarelli
+ */
+type SearchResponse struct {
+	BaseHTTPResponse
+	ExpandableResponse
+	NextResults string `json:"nextResults,omitempty"`
+	Total       int64  `json:"total,omitempty"`
+	Users       []User `json:"users,omitempty"`
+}
+
+func (b *SearchResponse) SetStatus(status int) {
+	b.StatusCode = status
+}
+
+/**
+ * @author Daniel DeGroff
+ */
+type SendResponse struct {
+	BaseHTTPResponse
+	AnonymousResults map[string]EmailTemplateErrors `json:"anonymousResults,omitempty"`
+	Results          map[string]EmailTemplateErrors `json:"results,omitempty"`
+}
+
+func (b *SendResponse) SetStatus(status int) {
+	b.StatusCode = status
+}
+
+type EmailTemplateErrors struct {
+	ParseErrors  map[string]string `json:"parseErrors,omitempty"`
+	RenderErrors map[string]string `json:"renderErrors,omitempty"`
+}
+
+/**
+ * The phases of a time-based user action.
+ *
+ * @author Brian Pontarelli
+ */
+type UserActionPhase string
+
+func (e UserActionPhase) String() string {
+	return string(e)
+}
+
+const (
+	UserActionPhase_Start  UserActionPhase = "start"
+	UserActionPhase_Modify UserActionPhase = "modify"
+	UserActionPhase_Cancel UserActionPhase = "cancel"
+	UserActionPhase_End    UserActionPhase = "end"
+)
+
+/**
+ * @author Daniel DeGroff
+ */
+type RememberPreviousPasswords struct {
+	Enableable
+	Count int `json:"count,omitempty"`
+}
+
+/**
+ * The types of lambdas that indicate how they are invoked by FusionAuth.
+ *
+ * @author Brian Pontarelli
+ */
+type LambdaType string
+
+func (e LambdaType) String() string {
+	return string(e)
+}
+
+const (
+	LambdaType_JWTPopulate                       LambdaType = "JWTPopulate"
+	LambdaType_OpenIDReconcile                   LambdaType = "OpenIDReconcile"
+	LambdaType_SAMLv2Reconcile                   LambdaType = "SAMLv2Reconcile"
+	LambdaType_SAMLv2Populate                    LambdaType = "SAMLv2Populate"
+	LambdaType_AppleReconcile                    LambdaType = "AppleReconcile"
+	LambdaType_ExternalJWTReconcile              LambdaType = "ExternalJWTReconcile"
+	LambdaType_FacebookReconcile                 LambdaType = "FacebookReconcile"
+	LambdaType_GoogleReconcile                   LambdaType = "GoogleReconcile"
+	LambdaType_HYPRReconcile                     LambdaType = "HYPRReconcile"
+	LambdaType_TwitterReconcile                  LambdaType = "TwitterReconcile"
+	LambdaType_LDAPConnectorReconcile            LambdaType = "LDAPConnectorReconcile"
+	LambdaType_LinkedInReconcile                 LambdaType = "LinkedInReconcile"
+	LambdaType_EpicGamesReconcile                LambdaType = "EpicGamesReconcile"
+	LambdaType_NintendoReconcile                 LambdaType = "NintendoReconcile"
+	LambdaType_SonyPSNReconcile                  LambdaType = "SonyPSNReconcile"
+	LambdaType_SteamReconcile                    LambdaType = "SteamReconcile"
+	LambdaType_TwitchReconcile                   LambdaType = "TwitchReconcile"
+	LambdaType_XboxReconcile                     LambdaType = "XboxReconcile"
+	LambdaType_ClientCredentialsJWTPopulate      LambdaType = "ClientCredentialsJWTPopulate"
+	LambdaType_SCIMServerGroupRequestConverter   LambdaType = "SCIMServerGroupRequestConverter"
+	LambdaType_SCIMServerGroupResponseConverter  LambdaType = "SCIMServerGroupResponseConverter"
+	LambdaType_SCIMServerUserRequestConverter    LambdaType = "SCIMServerUserRequestConverter"
+	LambdaType_SCIMServerUserResponseConverter   LambdaType = "SCIMServerUserResponseConverter"
+	LambdaType_SelfServiceRegistrationValidation LambdaType = "SelfServiceRegistrationValidation"
+	LambdaType_UserInfoPopulate                  LambdaType = "UserInfoPopulate"
+	LambdaType_LoginValidation                   LambdaType = "LoginValidation"
+)
+
+/**
+ * The <i>authenticator's</i> response for the registration ceremony in its encoded format
+ *
+ * @author Spencer Witt
+ */
+type WebAuthnAuthenticatorRegistrationResponse struct {
+	BaseHTTPResponse
+	AttestationObject string `json:"attestationObject,omitempty"`
+	ClientDataJSON    string `json:"clientDataJSON,omitempty"`
+}
+
+func (b *WebAuthnAuthenticatorRegistrationResponse) SetStatus(status int) {
+	b.StatusCode = status
+}
+
+/**
+ * A marker interface indicating this event is not scoped to a tenant and will be sent to all webhooks.
+ *
+ * @author Daniel DeGroff
+ */
+type InstanceEvent struct {
+	NonTransactionalEvent
+}
+
+/**
+ * API request to import an existing WebAuthn credential(s)
+ *
+ * @author Spencer Witt
+ */
+type WebAuthnCredentialImportRequest struct {
+	Credentials           []WebAuthnCredential `json:"credentials,omitempty"`
+	ValidateDbConstraints bool                 `json:"validateDbConstraints"`
+}
+
+/**
+ * Configuration for signing webhooks.
+ *
+ * @author Brent Halsey
+ */
+type WebhookSignatureConfiguration struct {
+	Enableable
+	SigningKeyId string `json:"signingKeyId,omitempty"`
+}
+
+/**
+ * @author Daniel DeGroff
+ */
+type PasswordlessStartRequest struct {
+	ApplicationId string                 `json:"applicationId,omitempty"`
+	LoginId       string                 `json:"loginId,omitempty"`
+	State         map[string]interface{} `json:"state,omitempty"`
+}
+
+/**
+ * API response for retrieving Refresh Tokens
+ *
+ * @author Daniel DeGroff
+ */
+type RefreshTokenResponse struct {
+	BaseHTTPResponse
+	RefreshToken  RefreshToken   `json:"refreshToken,omitempty"`
+	RefreshTokens []RefreshToken `json:"refreshTokens,omitempty"`
+}
+
+func (b *RefreshTokenResponse) SetStatus(status int) {
+	b.StatusCode = status
+}
+
+/**
+ * Registration API request object.
+ *
+ * @author Brian Pontarelli
+ */
+type RegistrationRequest struct {
+	BaseEventRequest
+	DisableDomainBlock           bool             `json:"disableDomainBlock"`
+	GenerateAuthenticationToken  bool             `json:"generateAuthenticationToken"`
+	Registration                 UserRegistration `json:"registration,omitempty"`
+	SendSetPasswordEmail         bool             `json:"sendSetPasswordEmail"`
+	SkipRegistrationVerification bool             `json:"skipRegistrationVerification"`
+	SkipVerification             bool             `json:"skipVerification"`
+	User                         User             `json:"user,omitempty"`
+}
+
+/**
+ * @author Daniel DeGroff
+ */
+type SystemTrustedProxyConfigurationPolicy string
+
+func (e SystemTrustedProxyConfigurationPolicy) String() string {
+	return string(e)
+}
+
+const (
+	SystemTrustedProxyConfigurationPolicy_All            SystemTrustedProxyConfigurationPolicy = "All"
+	SystemTrustedProxyConfigurationPolicy_OnlyConfigured SystemTrustedProxyConfigurationPolicy = "OnlyConfigured"
+)
+
+/**
+ * Request for managing FusionAuth Reactor and licenses.
+ *
+ * @author Brian Pontarelli
+ */
+type ReactorRequest struct {
+	License   string `json:"license,omitempty"`
+	LicenseId string `json:"licenseId,omitempty"`
+}
+
+/**
+ * Search results.
+ *
+ * @author Brian Pontarelli
+ */
+type SearchResults struct {
+	NextResults        string        `json:"nextResults,omitempty"`
+	Results            []interface{} `json:"results,omitempty"`
+	Total              int64         `json:"total,omitempty"`
+	TotalEqualToActual bool          `json:"totalEqualToActual"`
+}
+
+/**
+ * Response for the daily active user report.
+ *
+ * @author Brian Pontarelli
+ */
+type DailyActiveUserReportResponse struct {
+	BaseHTTPResponse
+	DailyActiveUsers []Count `json:"dailyActiveUsers,omitempty"`
+	Total            int64   `json:"total,omitempty"`
+}
+
+func (b *DailyActiveUserReportResponse) SetStatus(status int) {
+	b.StatusCode = status
+}
+
+/**
+ * SAML v2 IdP Initiated identity provider configuration.
+ *
+ * @author Daniel DeGroff
+ */
+type SAMLv2IdPInitiatedIdentityProvider struct {
+	BaseSAMLv2IdentityProvider
+	Issuer string `json:"issuer,omitempty"`
+}
+
+/**
+ * @author Daniel DeGroff
+ */
+type DeviceApprovalResponse struct {
+	BaseHTTPResponse
+	DeviceGrantStatus    string               `json:"deviceGrantStatus,omitempty"`
+	DeviceInfo           DeviceInfo           `json:"deviceInfo,omitempty"`
+	IdentityProviderLink IdentityProviderLink `json:"identityProviderLink,omitempty"`
+	TenantId             string               `json:"tenantId,omitempty"`
+	UserId               string               `json:"userId,omitempty"`
+}
+
+func (b *DeviceApprovalResponse) SetStatus(status int) {
+	b.StatusCode = status
+}
+
+/**
+ * @author Daniel DeGroff
+ */
+type UserTwoFactorConfiguration struct {
+	Methods       []TwoFactorMethod `json:"methods,omitempty"`
+	RecoveryCodes []string          `json:"recoveryCodes,omitempty"`
+}
+
+/**
+ * Search request for email templates
+ *
+ * @author Mark Manes
+ */
+type EmailTemplateSearchRequest struct {
+	Search EmailTemplateSearchCriteria `json:"search,omitempty"`
+}
+
+/**
+ * The summary of the action that is preventing login to be returned on the login response.
+ *
+ * @author Daniel DeGroff
+ */
+type LoginPreventedResponse struct {
+	BaseHTTPResponse
+	ActionerUserId  string `json:"actionerUserId,omitempty"`
+	ActionId        string `json:"actionId,omitempty"`
+	Expiry          int64  `json:"expiry,omitempty"`
+	LocalizedName   string `json:"localizedName,omitempty"`
+	LocalizedOption string `json:"localizedOption,omitempty"`
+	LocalizedReason string `json:"localizedReason,omitempty"`
+	Name            string `json:"name,omitempty"`
+	Option          string `json:"option,omitempty"`
+	Reason          string `json:"reason,omitempty"`
+	ReasonCode      string `json:"reasonCode,omitempty"`
+}
+
+func (b *LoginPreventedResponse) SetStatus(status int) {
+	b.StatusCode = status
+}
+
+/**
+ * Models content user action options.
+ *
+ * @author Brian Pontarelli
+ */
+type UserActionOption struct {
+	LocalizedNames map[string]string `json:"localizedNames,omitempty"`
+	Name           string            `json:"name,omitempty"`
+}
+
+/**
+ * Event log response.
+ *
+ * @author Daniel DeGroff
+ */
+type EventLogResponse struct {
+	BaseHTTPResponse
+	EventLog EventLog `json:"eventLog,omitempty"`
+}
+
+func (b *EventLogResponse) SetStatus(status int) {
+	b.StatusCode = status
+}
+
+/**
+ * @author Daniel DeGroff
+ */
+type SAMLv2IdPInitiatedApplicationConfiguration struct {
+	BaseIdentityProviderApplicationConfiguration
+}
+
+/**
+ * @author andrewpai
+ */
+type SelfServiceFormConfiguration struct {
+	RequireCurrentPasswordOnPasswordChange bool `json:"requireCurrentPasswordOnPasswordChange"`
+}
+
+/**
+ * Models the Group Update Complete Event.
+ *
+ * @author Daniel DeGroff
+ */
+type GroupUpdateCompleteEvent struct {
+	BaseGroupEvent
+	Original Group `json:"original,omitempty"`
+}
+
+/**
+ * Reindex API request
+ *
+ * @author Daniel DeGroff
+ */
+type ReindexRequest struct {
+	Index string `json:"index,omitempty"`
+}
+
+/**
+ * @author Daniel DeGroff
+ */
+type ApplicationExternalIdentifierConfiguration struct {
+	TwoFactorTrustIdTimeToLiveInSeconds int `json:"twoFactorTrustIdTimeToLiveInSeconds,omitempty"`
+}
+
+/**
+ * @author Seth Musselman
+ */
+type Application struct {
+	AccessControlConfiguration       ApplicationAccessControlConfiguration      `json:"accessControlConfiguration,omitempty"`
+	Active                           bool                                       `json:"active"`
+	AuthenticationTokenConfiguration AuthenticationTokenConfiguration           `json:"authenticationTokenConfiguration,omitempty"`
+	CleanSpeakConfiguration          CleanSpeakConfiguration                    `json:"cleanSpeakConfiguration,omitempty"`
+	Data                             map[string]interface{}                     `json:"data,omitempty"`
+	EmailConfiguration               ApplicationEmailConfiguration              `json:"emailConfiguration,omitempty"`
+	ExternalIdentifierConfiguration  ApplicationExternalIdentifierConfiguration `json:"externalIdentifierConfiguration,omitempty"`
+	FormConfiguration                ApplicationFormConfiguration               `json:"formConfiguration,omitempty"`
+	Id                               string                                     `json:"id,omitempty"`
+	InsertInstant                    int64                                      `json:"insertInstant,omitempty"`
+	JwtConfiguration                 JWTConfiguration                           `json:"jwtConfiguration,omitempty"`
+	LambdaConfiguration              LambdaConfiguration                        `json:"lambdaConfiguration,omitempty"`
+	LastUpdateInstant                int64                                      `json:"lastUpdateInstant,omitempty"`
+	LoginConfiguration               LoginConfiguration                         `json:"loginConfiguration,omitempty"`
+	MultiFactorConfiguration         ApplicationMultiFactorConfiguration        `json:"multiFactorConfiguration,omitempty"`
+	Name                             string                                     `json:"name,omitempty"`
+	OauthConfiguration               OAuth2Configuration                        `json:"oauthConfiguration,omitempty"`
+	PasswordlessConfiguration        PasswordlessConfiguration                  `json:"passwordlessConfiguration,omitempty"`
+	RegistrationConfiguration        RegistrationConfiguration                  `json:"registrationConfiguration,omitempty"`
+	RegistrationDeletePolicy         ApplicationRegistrationDeletePolicy        `json:"registrationDeletePolicy,omitempty"`
+	Roles                            []ApplicationRole                          `json:"roles,omitempty"`
+	Samlv2Configuration              SAMLv2Configuration                        `json:"samlv2Configuration,omitempty"`
+	Scopes                           []ApplicationOAuthScope                    `json:"scopes,omitempty"`
+	State                            ObjectState                                `json:"state,omitempty"`
+	TenantId                         string                                     `json:"tenantId,omitempty"`
+	ThemeId                          string                                     `json:"themeId,omitempty"`
+	Unverified                       RegistrationUnverifiedOptions              `json:"unverified,omitempty"`
+	VerificationEmailTemplateId      string                                     `json:"verificationEmailTemplateId,omitempty"`
+	VerificationStrategy             VerificationStrategy                       `json:"verificationStrategy,omitempty"`
+	VerifyRegistration               bool                                       `json:"verifyRegistration"`
+	WebAuthnConfiguration            ApplicationWebAuthnConfiguration           `json:"webAuthnConfiguration,omitempty"`
+}
+
+type ApplicationEmailConfiguration struct {
+	EmailUpdateEmailTemplateId           string `json:"emailUpdateEmailTemplateId,omitempty"`
+	EmailVerificationEmailTemplateId     string `json:"emailVerificationEmailTemplateId,omitempty"`
+	EmailVerifiedEmailTemplateId         string `json:"emailVerifiedEmailTemplateId,omitempty"`
+	ForgotPasswordEmailTemplateId        string `json:"forgotPasswordEmailTemplateId,omitempty"`
+	LoginIdInUseOnCreateEmailTemplateId  string `json:"loginIdInUseOnCreateEmailTemplateId,omitempty"`
+	LoginIdInUseOnUpdateEmailTemplateId  string `json:"loginIdInUseOnUpdateEmailTemplateId,omitempty"`
+	LoginNewDeviceEmailTemplateId        string `json:"loginNewDeviceEmailTemplateId,omitempty"`
+	LoginSuspiciousEmailTemplateId       string `json:"loginSuspiciousEmailTemplateId,omitempty"`
+	PasswordlessEmailTemplateId          string `json:"passwordlessEmailTemplateId,omitempty"`
+	PasswordResetSuccessEmailTemplateId  string `json:"passwordResetSuccessEmailTemplateId,omitempty"`
+	PasswordUpdateEmailTemplateId        string `json:"passwordUpdateEmailTemplateId,omitempty"`
+	SetPasswordEmailTemplateId           string `json:"setPasswordEmailTemplateId,omitempty"`
+	TwoFactorMethodAddEmailTemplateId    string `json:"twoFactorMethodAddEmailTemplateId,omitempty"`
+	TwoFactorMethodRemoveEmailTemplateId string `json:"twoFactorMethodRemoveEmailTemplateId,omitempty"`
+}
+
+type AuthenticationTokenConfiguration struct {
+	Enableable
+}
+
+type LambdaConfiguration struct {
+	AccessTokenPopulateId               string `json:"accessTokenPopulateId,omitempty"`
+	IdTokenPopulateId                   string `json:"idTokenPopulateId,omitempty"`
+	Samlv2PopulateId                    string `json:"samlv2PopulateId,omitempty"`
+	SelfServiceRegistrationValidationId string `json:"selfServiceRegistrationValidationId,omitempty"`
+	UserinfoPopulateId                  string `json:"userinfoPopulateId,omitempty"`
+}
+
+type LoginConfiguration struct {
+	AllowTokenRefresh     bool `json:"allowTokenRefresh"`
+	GenerateRefreshTokens bool `json:"generateRefreshTokens"`
+	RequireAuthentication bool `json:"requireAuthentication"`
+}
+
+type PasswordlessConfiguration struct {
+	Enableable
+}
+
+type RegistrationConfiguration struct {
+	Enableable
+	BirthDate          Requirable       `json:"birthDate,omitempty"`
+	ConfirmPassword    bool             `json:"confirmPassword"`
+	FirstName          Requirable       `json:"firstName,omitempty"`
+	FormId             string           `json:"formId,omitempty"`
+	FullName           Requirable       `json:"fullName,omitempty"`
+	LastName           Requirable       `json:"lastName,omitempty"`
+	LoginIdType        LoginIdType      `json:"loginIdType,omitempty"`
+	MiddleName         Requirable       `json:"middleName,omitempty"`
+	MobilePhone        Requirable       `json:"mobilePhone,omitempty"`
+	PreferredLanguages Requirable       `json:"preferredLanguages,omitempty"`
+	Type               RegistrationType `json:"type,omitempty"`
+}
+
+type LoginIdType string
+
+func (e LoginIdType) String() string {
+	return string(e)
+}
+
+const (
+	LoginIdType_Email    LoginIdType = "email"
+	LoginIdType_Username LoginIdType = "username"
+)
+
+type RegistrationType string
+
+func (e RegistrationType) String() string {
+	return string(e)
+}
+
+const (
+	RegistrationType_Basic    RegistrationType = "basic"
+	RegistrationType_Advanced RegistrationType = "advanced"
+)
+
+type SAMLv2Configuration struct {
+	Enableable
+	AssertionEncryptionConfiguration SAMLv2AssertionEncryptionConfiguration `json:"assertionEncryptionConfiguration,omitempty"`
+	Audience                         string                                 `json:"audience,omitempty"`
+	AuthorizedRedirectURLs           []string                               `json:"authorizedRedirectURLs,omitempty"`
+	CallbackURL                      string                                 `json:"callbackURL,omitempty"`
+	Debug                            bool                                   `json:"debug"`
+	DefaultVerificationKeyId         string                                 `json:"defaultVerificationKeyId,omitempty"`
+	InitiatedLogin                   SAMLv2IdPInitiatedLoginConfiguration   `json:"initiatedLogin,omitempty"`
+	Issuer                           string                                 `json:"issuer,omitempty"`
+	KeyId                            string                                 `json:"keyId,omitempty"`
+	LoginHintConfiguration           LoginHintConfiguration                 `json:"loginHintConfiguration,omitempty"`
+	Logout                           SAMLv2Logout                           `json:"logout,omitempty"`
+	LogoutURL                        string                                 `json:"logoutURL,omitempty"`
+	RequireSignedRequests            bool                                   `json:"requireSignedRequests"`
+	XmlSignatureC14nMethod           CanonicalizationMethod                 `json:"xmlSignatureC14nMethod,omitempty"`
+	XmlSignatureLocation             XMLSignatureLocation                   `json:"xmlSignatureLocation,omitempty"`
+}
+
+type SAMLLogoutBehavior string
+
+func (e SAMLLogoutBehavior) String() string {
+	return string(e)
+}
+
+const (
+	SAMLLogoutBehavior_AllParticipants SAMLLogoutBehavior = "AllParticipants"
+	SAMLLogoutBehavior_OnlyOriginator  SAMLLogoutBehavior = "OnlyOriginator"
+)
+
+type XMLSignatureLocation string
+
+func (e XMLSignatureLocation) String() string {
+	return string(e)
+}
+
+const (
+	XMLSignatureLocation_Assertion XMLSignatureLocation = "Assertion"
+	XMLSignatureLocation_Response  XMLSignatureLocation = "Response"
+)
+
+type SAMLv2AssertionEncryptionConfiguration struct {
+	Enableable
+	DigestAlgorithm             string `json:"digestAlgorithm,omitempty"`
+	EncryptionAlgorithm         string `json:"encryptionAlgorithm,omitempty"`
+	KeyLocation                 string `json:"keyLocation,omitempty"`
+	KeyTransportAlgorithm       string `json:"keyTransportAlgorithm,omitempty"`
+	KeyTransportEncryptionKeyId string `json:"keyTransportEncryptionKeyId,omitempty"`
+	MaskGenerationFunction      string `json:"maskGenerationFunction,omitempty"`
+}
+
+type SAMLv2Logout struct {
+	Behavior                 SAMLLogoutBehavior     `json:"behavior,omitempty"`
+	DefaultVerificationKeyId string                 `json:"defaultVerificationKeyId,omitempty"`
+	KeyId                    string                 `json:"keyId,omitempty"`
+	RequireSignedRequests    bool                   `json:"requireSignedRequests"`
+	SingleLogout             SAMLv2SingleLogout     `json:"singleLogout,omitempty"`
+	XmlSignatureC14nMethod   CanonicalizationMethod `json:"xmlSignatureC14nMethod,omitempty"`
+}
+
+type SAMLv2SingleLogout struct {
+	Enableable
+	KeyId                  string                 `json:"keyId,omitempty"`
+	Url                    string                 `json:"url,omitempty"`
+	XmlSignatureC14nMethod CanonicalizationMethod `json:"xmlSignatureC14nMethod,omitempty"`
+}
+
+/**
+ * Allows the Relying Party to specify desired attributes of a new credential.
+ *
+ * @author Spencer Witt
+ */
+type PublicKeyCredentialCreationOptions struct {
+	Attestation            AttestationConveyancePreference       `json:"attestation,omitempty"`
+	AuthenticatorSelection AuthenticatorSelectionCriteria        `json:"authenticatorSelection,omitempty"`
+	Challenge              string                                `json:"challenge,omitempty"`
+	ExcludeCredentials     []PublicKeyCredentialDescriptor       `json:"excludeCredentials,omitempty"`
+	Extensions             WebAuthnRegistrationExtensionOptions  `json:"extensions,omitempty"`
+	PubKeyCredParams       []PublicKeyCredentialParameters       `json:"pubKeyCredParams,omitempty"`
+	Rp                     PublicKeyCredentialRelyingPartyEntity `json:"rp,omitempty"`
+	Timeout                int64                                 `json:"timeout,omitempty"`
+	User                   PublicKeyCredentialUserEntity         `json:"user,omitempty"`
+}
+
+/**
+ * @author Daniel DeGroff
+ */
+type JWTVendResponse struct {
+	BaseHTTPResponse
+	Token string `json:"token,omitempty"`
+}
+
+func (b *JWTVendResponse) SetStatus(status int) {
+	b.StatusCode = status
+}
+
+/**
+ * Theme object for values used in the css variables for simple themes.
+ *
+ * @author Lyle Schemmerling
+ */
+type SimpleThemeVariables struct {
+	AlertBackgroundColor        string `json:"alertBackgroundColor,omitempty"`
+	AlertFontColor              string `json:"alertFontColor,omitempty"`
+	BackgroundImageURL          string `json:"backgroundImageURL,omitempty"`
+	BackgroundSize              string `json:"backgroundSize,omitempty"`
+	BorderRadius                string `json:"borderRadius,omitempty"`
+	DeleteButtonColor           string `json:"deleteButtonColor,omitempty"`
+	DeleteButtonFocusColor      string `json:"deleteButtonFocusColor,omitempty"`
+	DeleteButtonTextColor       string `json:"deleteButtonTextColor,omitempty"`
+	DeleteButtonTextFocusColor  string `json:"deleteButtonTextFocusColor,omitempty"`
+	ErrorFontColor              string `json:"errorFontColor,omitempty"`
+	ErrorIconColor              string `json:"errorIconColor,omitempty"`
+	FontColor                   string `json:"fontColor,omitempty"`
+	FontFamily                  string `json:"fontFamily,omitempty"`
+	FooterDisplay               bool   `json:"footerDisplay"`
+	IconBackgroundColor         string `json:"iconBackgroundColor,omitempty"`
+	IconColor                   string `json:"iconColor,omitempty"`
+	InfoIconColor               string `json:"infoIconColor,omitempty"`
+	InputBackgroundColor        string `json:"inputBackgroundColor,omitempty"`
+	InputIconColor              string `json:"inputIconColor,omitempty"`
+	InputTextColor              string `json:"inputTextColor,omitempty"`
+	LinkTextColor               string `json:"linkTextColor,omitempty"`
+	LinkTextFocusColor          string `json:"linkTextFocusColor,omitempty"`
+	LogoImageSize               string `json:"logoImageSize,omitempty"`
+	LogoImageURL                string `json:"logoImageURL,omitempty"`
+	MonoFontColor               string `json:"monoFontColor,omitempty"`
+	MonoFontFamily              string `json:"monoFontFamily,omitempty"`
+	PageBackgroundColor         string `json:"pageBackgroundColor,omitempty"`
+	PanelBackgroundColor        string `json:"panelBackgroundColor,omitempty"`
+	PrimaryButtonColor          string `json:"primaryButtonColor,omitempty"`
+	PrimaryButtonFocusColor     string `json:"primaryButtonFocusColor,omitempty"`
+	PrimaryButtonTextColor      string `json:"primaryButtonTextColor,omitempty"`
+	PrimaryButtonTextFocusColor string `json:"primaryButtonTextFocusColor,omitempty"`
+}
+
+/**
+ * @author Daniel DeGroff
+ */
+type Sort string
+
+func (e Sort) String() string {
+	return string(e)
+}
+
+const (
+	Sort_Asc  Sort = "asc"
+	Sort_Desc Sort = "desc"
+)
+
+/**
+ * Event to indicate an audit log was created.
+ *
+ * @author Daniel DeGroff
+ */
+type AuditLogCreateEvent struct {
+	BaseEvent
+	AuditLog AuditLog `json:"auditLog,omitempty"`
+}
+
+/**
+ * Describes the authenticator attachment modality preference for a WebAuthn workflow. See {@link AuthenticatorAttachment}
+ *
+ * @author Spencer Witt
+ */
+type AuthenticatorAttachmentPreference string
+
+func (e AuthenticatorAttachmentPreference) String() string {
+	return string(e)
+}
+
+const (
+	AuthenticatorAttachmentPreference_Any           AuthenticatorAttachmentPreference = "any"
+	AuthenticatorAttachmentPreference_Platform      AuthenticatorAttachmentPreference = "platform"
+	AuthenticatorAttachmentPreference_CrossPlatform AuthenticatorAttachmentPreference = "crossPlatform"
+)
+
+/**
+ * User API bulk response object.
+ *
+ * @author Trevor Smith
+ */
+type UserDeleteResponse struct {
+	BaseHTTPResponse
+	DryRun     bool     `json:"dryRun"`
+	HardDelete bool     `json:"hardDelete"`
+	Total      int      `json:"total,omitempty"`
+	UserIds    []string `json:"userIds,omitempty"`
+}
+
+func (b *UserDeleteResponse) SetStatus(status int) {
+	b.StatusCode = status
+}
+
+/**
+ * @author Daniel DeGroff
+ */
+type TwoFactorStartResponse struct {
+	BaseHTTPResponse
+	Code        string            `json:"code,omitempty"`
+	Methods     []TwoFactorMethod `json:"methods,omitempty"`
+	TwoFactorId string            `json:"twoFactorId,omitempty"`
+}
+
+func (b *TwoFactorStartResponse) SetStatus(status int) {
+	b.StatusCode = status
+}
+
+/**
+ * User Action Reason API response object.
+ *
+ * @author Brian Pontarelli
+ */
+type UserActionReasonResponse struct {
+	BaseHTTPResponse
+	UserActionReason  UserActionReason   `json:"userActionReason,omitempty"`
+	UserActionReasons []UserActionReason `json:"userActionReasons,omitempty"`
+}
+
+func (b *UserActionReasonResponse) SetStatus(status int) {
+	b.StatusCode = status
+}
+
+/**
+ * Models the User Event (and can be converted to JSON) that is used for all user modifications (create, update,
+ * delete).
+ *
+ * @author Brian Pontarelli
+ */
+type UserDeleteEvent struct {
+	BaseUserEvent
+}
+
+/**
+ * An expandable API request.
+ *
+ * @author Daniel DeGroff
+ */
+type ExpandableRequest struct {
+	Expand []string `json:"expand,omitempty"`
+}
+
+/**
+ * API response for User consent.
+ *
+ * @author Daniel DeGroff
+ */
+type UserConsentRequest struct {
+	UserConsent UserConsent `json:"userConsent,omitempty"`
+}
+
+/**
+ * @author Rob Davis
+ */
+type TenantSCIMServerConfiguration struct {
+	Enableable
+	ClientEntityTypeId string                 `json:"clientEntityTypeId,omitempty"`
+	Schemas            map[string]interface{} `json:"schemas,omitempty"`
+	ServerEntityTypeId string                 `json:"serverEntityTypeId,omitempty"`
+}
+
+/**
+ * Theme API request object.
+ *
+ * @author Trevor Smith
+ */
+type ThemeRequest struct {
+	SourceThemeId string `json:"sourceThemeId,omitempty"`
+	Theme         Theme  `json:"theme,omitempty"`
+}
+
+/**
+ * @author Daniel DeGroff
+ */
+type OAuthConfigurationResponse struct {
+	BaseHTTPResponse
+	HttpSessionMaxInactiveInterval int                 `json:"httpSessionMaxInactiveInterval,omitempty"`
+	LogoutURL                      string              `json:"logoutURL,omitempty"`
+	OauthConfiguration             OAuth2Configuration `json:"oauthConfiguration,omitempty"`
+}
+
+func (b *OAuthConfigurationResponse) SetStatus(status int) {
+	b.StatusCode = status
+}
+
+/**
+ * @author Daniel DeGroff
+ */
+type ExternalIdentifierConfiguration struct {
+	AuthorizationGrantIdTimeToLiveInSeconds            int                          `json:"authorizationGrantIdTimeToLiveInSeconds,omitempty"`
+	ChangePasswordIdGenerator                          SecureGeneratorConfiguration `json:"changePasswordIdGenerator,omitempty"`
+	ChangePasswordIdTimeToLiveInSeconds                int                          `json:"changePasswordIdTimeToLiveInSeconds,omitempty"`
+	DeviceCodeTimeToLiveInSeconds                      int                          `json:"deviceCodeTimeToLiveInSeconds,omitempty"`
+	DeviceUserCodeIdGenerator                          SecureGeneratorConfiguration `json:"deviceUserCodeIdGenerator,omitempty"`
+	EmailVerificationIdGenerator                       SecureGeneratorConfiguration `json:"emailVerificationIdGenerator,omitempty"`
+	EmailVerificationIdTimeToLiveInSeconds             int                          `json:"emailVerificationIdTimeToLiveInSeconds,omitempty"`
+	EmailVerificationOneTimeCodeGenerator              SecureGeneratorConfiguration `json:"emailVerificationOneTimeCodeGenerator,omitempty"`
+	ExternalAuthenticationIdTimeToLiveInSeconds        int                          `json:"externalAuthenticationIdTimeToLiveInSeconds,omitempty"`
+	LoginIntentTimeToLiveInSeconds                     int                          `json:"loginIntentTimeToLiveInSeconds,omitempty"`
+	OneTimePasswordTimeToLiveInSeconds                 int                          `json:"oneTimePasswordTimeToLiveInSeconds,omitempty"`
+	PasswordlessLoginGenerator                         SecureGeneratorConfiguration `json:"passwordlessLoginGenerator,omitempty"`
+	PasswordlessLoginTimeToLiveInSeconds               int                          `json:"passwordlessLoginTimeToLiveInSeconds,omitempty"`
+	PendingAccountLinkTimeToLiveInSeconds              int                          `json:"pendingAccountLinkTimeToLiveInSeconds,omitempty"`
+	RegistrationVerificationIdGenerator                SecureGeneratorConfiguration `json:"registrationVerificationIdGenerator,omitempty"`
+	RegistrationVerificationIdTimeToLiveInSeconds      int                          `json:"registrationVerificationIdTimeToLiveInSeconds,omitempty"`
+	RegistrationVerificationOneTimeCodeGenerator       SecureGeneratorConfiguration `json:"registrationVerificationOneTimeCodeGenerator,omitempty"`
+	RememberOAuthScopeConsentChoiceTimeToLiveInSeconds int                          `json:"rememberOAuthScopeConsentChoiceTimeToLiveInSeconds,omitempty"`
+	Samlv2AuthNRequestIdTimeToLiveInSeconds            int                          `json:"samlv2AuthNRequestIdTimeToLiveInSeconds,omitempty"`
+	SetupPasswordIdGenerator                           SecureGeneratorConfiguration `json:"setupPasswordIdGenerator,omitempty"`
+	SetupPasswordIdTimeToLiveInSeconds                 int                          `json:"setupPasswordIdTimeToLiveInSeconds,omitempty"`
+	TrustTokenTimeToLiveInSeconds                      int                          `json:"trustTokenTimeToLiveInSeconds,omitempty"`
+	TwoFactorIdTimeToLiveInSeconds                     int                          `json:"twoFactorIdTimeToLiveInSeconds,omitempty"`
+	TwoFactorOneTimeCodeIdGenerator                    SecureGeneratorConfiguration `json:"twoFactorOneTimeCodeIdGenerator,omitempty"`
+	TwoFactorOneTimeCodeIdTimeToLiveInSeconds          int                          `json:"twoFactorOneTimeCodeIdTimeToLiveInSeconds,omitempty"`
+	TwoFactorTrustIdTimeToLiveInSeconds                int                          `json:"twoFactorTrustIdTimeToLiveInSeconds,omitempty"`
+	WebAuthnAuthenticationChallengeTimeToLiveInSeconds int                          `json:"webAuthnAuthenticationChallengeTimeToLiveInSeconds,omitempty"`
+	WebAuthnRegistrationChallengeTimeToLiveInSeconds   int                          `json:"webAuthnRegistrationChallengeTimeToLiveInSeconds,omitempty"`
+}
+
+/**
+ * Defines valid credential types. This is an extension point in the WebAuthn spec. The only defined value at this time is "public-key"
+ *
+ * @author Spencer Witt
+ */
+type PublicKeyCredentialType string
+
+func (e PublicKeyCredentialType) String() string {
+	return string(e)
+}
+
+const (
+	PublicKeyCredentialType_PublicKey PublicKeyCredentialType = "publicKey"
+)
+
+/**
+ * This class is the entity query. It provides a build pattern as well as public fields for use on forms and in actions.
+ *
+ * @author Brian Pontarelli
+ */
+type EntitySearchCriteria struct {
+	BaseElasticSearchCriteria
+}
+
+/**
+ * @author Seth Musselman
+ */
+type PreviewResponse struct {
+	BaseHTTPResponse
+	Email  Email  `json:"email,omitempty"`
+	Errors Errors `json:"errors,omitempty"`
+}
+
+func (b *PreviewResponse) SetStatus(status int) {
+	b.StatusCode = status
+}
+
+/**
+ * @author Brett Pontarelli
+ */
+type EpicGamesApplicationConfiguration struct {
+	BaseIdentityProviderApplicationConfiguration
+	ButtonText   string `json:"buttonText,omitempty"`
+	ClientId     string `json:"client_id,omitempty"`
+	ClientSecret string `json:"client_secret,omitempty"`
+	Scope        string `json:"scope,omitempty"`
+}
+
+/**
+ * OpenID Connect Configuration as described by the <a href="https://openid.net/specs/openid-connect-discovery-1_0.html#ProviderMetadata">OpenID
+ * Provider Metadata</a>.
+ *
+ * @author Daniel DeGroff
+ */
+type OpenIdConfiguration struct {
+	BaseHTTPResponse
+	AuthorizationEndpoint             string   `json:"authorization_endpoint,omitempty"`
+	BackchannelLogoutSupported        bool     `json:"backchannel_logout_supported"`
+	ClaimsSupported                   []string `json:"claims_supported,omitempty"`
+	DeviceAuthorizationEndpoint       string   `json:"device_authorization_endpoint,omitempty"`
+	EndSessionEndpoint                string   `json:"end_session_endpoint,omitempty"`
+	FrontchannelLogoutSupported       bool     `json:"frontchannel_logout_supported"`
+	GrantTypesSupported               []string `json:"grant_types_supported,omitempty"`
+	IdTokenSigningAlgValuesSupported  []string `json:"id_token_signing_alg_values_supported,omitempty"`
+	Issuer                            string   `json:"issuer,omitempty"`
+	JwksUri                           string   `json:"jwks_uri,omitempty"`
+	ResponseModesSupported            []string `json:"response_modes_supported,omitempty"`
+	ResponseTypesSupported            []string `json:"response_types_supported,omitempty"`
+	ScopesSupported                   []string `json:"scopes_supported,omitempty"`
+	SubjectTypesSupported             []string `json:"subject_types_supported,omitempty"`
+	TokenEndpoint                     string   `json:"token_endpoint,omitempty"`
+	TokenEndpointAuthMethodsSupported []string `json:"token_endpoint_auth_methods_supported,omitempty"`
+	UserinfoEndpoint                  string   `json:"userinfo_endpoint,omitempty"`
+	UserinfoSigningAlgValuesSupported []string `json:"userinfo_signing_alg_values_supported,omitempty"`
+}
+
+func (b *OpenIdConfiguration) SetStatus(status int) {
+	b.StatusCode = status
+}
+
+/**
+ * COSE Elliptic Curve identifier to determine which elliptic curve to use with a given key
+ *
+ * @author Spencer Witt
+ */
+type CoseEllipticCurve string
+
+func (e CoseEllipticCurve) String() string {
+	return string(e)
+}
+
+const (
+	CoseEllipticCurve_Reserved  CoseEllipticCurve = "Reserved"
+	CoseEllipticCurve_P256      CoseEllipticCurve = "P256"
+	CoseEllipticCurve_P384      CoseEllipticCurve = "P384"
+	CoseEllipticCurve_P521      CoseEllipticCurve = "P521"
+	CoseEllipticCurve_X25519    CoseEllipticCurve = "X25519"
+	CoseEllipticCurve_X448      CoseEllipticCurve = "X448"
+	CoseEllipticCurve_Ed25519   CoseEllipticCurve = "Ed25519"
+	CoseEllipticCurve_Ed448     CoseEllipticCurve = "Ed448"
+	CoseEllipticCurve_Secp256k1 CoseEllipticCurve = "Secp256k1"
+)
+
+/**
+ * Form response.
+ *
+ * @author Daniel DeGroff
+ */
+type FormResponse struct {
+	BaseHTTPResponse
+	Form  Form   `json:"form,omitempty"`
+	Forms []Form `json:"forms,omitempty"`
+}
+
+func (b *FormResponse) SetStatus(status int) {
+	b.StatusCode = status
+}
+
+// Do not require a setter for 'type', it is defined by the concrete class and is not mutable
+type BaseIdentityProvider struct {
+	Enableable
+	ApplicationConfiguration map[string]interface{}                         `json:"applicationConfiguration,omitempty"`
+	Data                     map[string]interface{}                         `json:"data,omitempty"`
+	Debug                    bool                                           `json:"debug"`
+	Id                       string                                         `json:"id,omitempty"`
+	InsertInstant            int64                                          `json:"insertInstant,omitempty"`
+	LambdaConfiguration      ProviderLambdaConfiguration                    `json:"lambdaConfiguration,omitempty"`
+	LastUpdateInstant        int64                                          `json:"lastUpdateInstant,omitempty"`
+	LinkingStrategy          IdentityProviderLinkingStrategy                `json:"linkingStrategy,omitempty"`
+	Name                     string                                         `json:"name,omitempty"`
+	TenantConfiguration      map[string]IdentityProviderTenantConfiguration `json:"tenantConfiguration,omitempty"`
+	Type                     IdentityProviderType                           `json:"type,omitempty"`
+}
+
+type ProviderLambdaConfiguration struct {
+	ReconcileId string `json:"reconcileId,omitempty"`
+}
+
+/**
+ * @author Daniel DeGroff
+ */
+type ValidateResponse struct {
+	BaseHTTPResponse
+	Jwt JWT `json:"jwt,omitempty"`
+}
+
+func (b *ValidateResponse) SetStatus(status int) {
+	b.StatusCode = status
+}
+
+/**
+ * @author Daniel DeGroff
+ */
+type VerifyRegistrationResponse struct {
+	BaseHTTPResponse
+	OneTimeCode    string `json:"oneTimeCode,omitempty"`
+	VerificationId string `json:"verificationId,omitempty"`
+}
+
+func (b *VerifyRegistrationResponse) SetStatus(status int) {
+	b.StatusCode = status
+}
+
+/**
+ * @author Daniel DeGroff
+ */
+type LoginRecordSearchCriteria struct {
+	BaseSearchCriteria
+	ApplicationId string `json:"applicationId,omitempty"`
+	End           int64  `json:"end,omitempty"`
+	Start         int64  `json:"start,omitempty"`
+	UserId        string `json:"userId,omitempty"`
+}
+
+/**
+ * @author Daniel DeGroff
+ */
+type OAuthResponse struct {
+	BaseHTTPResponse
+}
+
+func (b *OAuthResponse) SetStatus(status int) {
+	b.StatusCode = status
+}
+
+/**
+ * Domain for a public key, key pair or an HMAC secret. This is used by KeyMaster to manage keys for JWTs, SAML, etc.
+ *
+ * @author Brian Pontarelli
+ */
+type Key struct {
+	Algorithm              KeyAlgorithm           `json:"algorithm,omitempty"`
+	Certificate            string                 `json:"certificate,omitempty"`
+	CertificateInformation CertificateInformation `json:"certificateInformation,omitempty"`
+	ExpirationInstant      int64                  `json:"expirationInstant,omitempty"`
+	HasPrivateKey          bool                   `json:"hasPrivateKey"`
+	Id                     string                 `json:"id,omitempty"`
+	InsertInstant          int64                  `json:"insertInstant,omitempty"`
+	Issuer                 string                 `json:"issuer,omitempty"`
+	Kid                    string                 `json:"kid,omitempty"`
+	LastUpdateInstant      int64                  `json:"lastUpdateInstant,omitempty"`
+	Length                 int                    `json:"length,omitempty"`
+	Name                   string                 `json:"name,omitempty"`
+	PrivateKey             string                 `json:"privateKey,omitempty"`
+	PublicKey              string                 `json:"publicKey,omitempty"`
+	Secret                 string                 `json:"secret,omitempty"`
+	Type                   KeyType                `json:"type,omitempty"`
+}
+
+type KeyAlgorithm string
+
+func (e KeyAlgorithm) String() string {
+	return string(e)
+}
+
+const (
+	KeyAlgorithm_ES256 KeyAlgorithm = "ES256"
+	KeyAlgorithm_ES384 KeyAlgorithm = "ES384"
+	KeyAlgorithm_ES512 KeyAlgorithm = "ES512"
+	KeyAlgorithm_HS256 KeyAlgorithm = "HS256"
+	KeyAlgorithm_HS384 KeyAlgorithm = "HS384"
+	KeyAlgorithm_HS512 KeyAlgorithm = "HS512"
+	KeyAlgorithm_RS256 KeyAlgorithm = "RS256"
+	KeyAlgorithm_RS384 KeyAlgorithm = "RS384"
+	KeyAlgorithm_RS512 KeyAlgorithm = "RS512"
+)
+
+type KeyType string
+
+func (e KeyType) String() string {
+	return string(e)
+}
+
+const (
+	KeyType_EC   KeyType = "EC"
+	KeyType_RSA  KeyType = "RSA"
+	KeyType_HMAC KeyType = "HMAC"
+)
+
+type CertificateInformation struct {
+	Issuer            string `json:"issuer,omitempty"`
+	Md5Fingerprint    string `json:"md5Fingerprint,omitempty"`
+	SerialNumber      string `json:"serialNumber,omitempty"`
+	Sha1Fingerprint   string `json:"sha1Fingerprint,omitempty"`
+	Sha1Thumbprint    string `json:"sha1Thumbprint,omitempty"`
+	Sha256Fingerprint string `json:"sha256Fingerprint,omitempty"`
+	Sha256Thumbprint  string `json:"sha256Thumbprint,omitempty"`
+	Subject           string `json:"subject,omitempty"`
+	ValidFrom         int64  `json:"validFrom,omitempty"`
+	ValidTo           int64  `json:"validTo,omitempty"`
+}
+
+/**
+ * @author Trevor Smith
+ */
+type ConnectorResponse struct {
+	BaseHTTPResponse
+	Connector  BaseConnectorConfiguration   `json:"connector,omitempty"`
+	Connectors []BaseConnectorConfiguration `json:"connectors,omitempty"`
+}
+
+func (b *ConnectorResponse) SetStatus(status int) {
+	b.StatusCode = status
+}
+
+/**
+ * Models the FusionAuth connector.
+ *
+ * @author Trevor Smith
+ */
+type FusionAuthConnectorConfiguration struct {
+	BaseConnectorConfiguration
+}
+
+/**
+ * Controls the policy for requesting user permission to grant access to requested scopes during an OAuth workflow
+ * for a third-party application.
+ *
+ * @author Spencer Witt
+ */
+type OAuthScopeConsentMode string
+
+func (e OAuthScopeConsentMode) String() string {
+	return string(e)
+}
+
+const (
+	OAuthScopeConsentMode_AlwaysPrompt     OAuthScopeConsentMode = "AlwaysPrompt"
+	OAuthScopeConsentMode_RememberDecision OAuthScopeConsentMode = "RememberDecision"
+	OAuthScopeConsentMode_NeverPrompt      OAuthScopeConsentMode = "NeverPrompt"
+)
+
+/**
+ * Search criteria for entity grants.
+ *
+ * @author Brian Pontarelli
+ */
+type EntityGrantSearchCriteria struct {
+	BaseSearchCriteria
+	EntityId string `json:"entityId,omitempty"`
+	Name     string `json:"name,omitempty"`
+	UserId   string `json:"userId,omitempty"`
+}
+
+/**
+ * @author Daniel DeGroff
+ */
+type RefreshTokenSlidingWindowConfiguration struct {
+	MaximumTimeToLiveInMinutes int `json:"maximumTimeToLiveInMinutes,omitempty"`
+}
+
+/**
+ * Search request for Themes.
+ *
+ * @author Mark Manes
+ */
+type ThemeSearchRequest struct {
+	Search ThemeSearchCriteria `json:"search,omitempty"`
+}
+
+/**
+ * @author Daniel DeGroff
+ */
+type ObjectState string
+
+func (e ObjectState) String() string {
+	return string(e)
+}
+
+const (
+	ObjectState_Active        ObjectState = "Active"
+	ObjectState_Inactive      ObjectState = "Inactive"
+	ObjectState_PendingDelete ObjectState = "PendingDelete"
+)
+
+/**
+ * Search request for Consents
+ *
+ * @author Spencer Witt
+ */
+type ConsentSearchRequest struct {
+	Search ConsentSearchCriteria `json:"search,omitempty"`
+}
+
+/**
+ * Search request for Identity Providers
+ *
+ * @author Spencer Witt
+ */
+type IdentityProviderSearchRequest struct {
+	Search IdentityProviderSearchCriteria `json:"search,omitempty"`
+}
+
+/**
+ * @author Daniel DeGroff
+ */
+type RefreshTokenRevocationPolicy struct {
+	OnLoginPrevented    bool `json:"onLoginPrevented"`
+	OnMultiFactorEnable bool `json:"onMultiFactorEnable"`
+	OnOneTimeTokenReuse bool `json:"onOneTimeTokenReuse"`
+	OnPasswordChanged   bool `json:"onPasswordChanged"`
+}
+
+/**
+ * Models a family grouping of users.
+ *
+ * @author Brian Pontarelli
+ */
+type Family struct {
+	Id                string         `json:"id,omitempty"`
+	InsertInstant     int64          `json:"insertInstant,omitempty"`
+	LastUpdateInstant int64          `json:"lastUpdateInstant,omitempty"`
+	Members           []FamilyMember `json:"members,omitempty"`
+}
+
+/**
+ * The Application Scope API response.
+ *
+ * @author Spencer Witt
+ */
+type ApplicationOAuthScopeResponse struct {
+	BaseHTTPResponse
+	Scope ApplicationOAuthScope `json:"scope,omitempty"`
+}
+
+func (b *ApplicationOAuthScopeResponse) SetStatus(status int) {
+	b.StatusCode = status
+}
+
+/**
+ * @author Daniel DeGroff
+ */
+type OAuth2Configuration struct {
+	AuthorizedOriginURLs          []string                            `json:"authorizedOriginURLs,omitempty"`
+	AuthorizedRedirectURLs        []string                            `json:"authorizedRedirectURLs,omitempty"`
+	AuthorizedURLValidationPolicy Oauth2AuthorizedURLValidationPolicy `json:"authorizedURLValidationPolicy,omitempty"`
+	ClientAuthenticationPolicy    ClientAuthenticationPolicy          `json:"clientAuthenticationPolicy,omitempty"`
+	ClientId                      string                              `json:"clientId,omitempty"`
+	ClientSecret                  string                              `json:"clientSecret,omitempty"`
+	ConsentMode                   OAuthScopeConsentMode               `json:"consentMode,omitempty"`
+	Debug                         bool                                `json:"debug"`
+	DeviceVerificationURL         string                              `json:"deviceVerificationURL,omitempty"`
+	EnabledGrants                 []GrantType                         `json:"enabledGrants,omitempty"`
+	GenerateRefreshTokens         bool                                `json:"generateRefreshTokens"`
+	LogoutBehavior                LogoutBehavior                      `json:"logoutBehavior,omitempty"`
+	LogoutURL                     string                              `json:"logoutURL,omitempty"`
+	ProofKeyForCodeExchangePolicy ProofKeyForCodeExchangePolicy       `json:"proofKeyForCodeExchangePolicy,omitempty"`
+	ProvidedScopePolicy           ProvidedScopePolicy                 `json:"providedScopePolicy,omitempty"`
+	Relationship                  OAuthApplicationRelationship        `json:"relationship,omitempty"`
+	RequireClientAuthentication   bool                                `json:"requireClientAuthentication"`
+	RequireRegistration           bool                                `json:"requireRegistration"`
+	ScopeHandlingPolicy           OAuthScopeHandlingPolicy            `json:"scopeHandlingPolicy,omitempty"`
+	UnknownScopePolicy            UnknownScopePolicy                  `json:"unknownScopePolicy,omitempty"`
+}
+
+/**
+ * Interface for all identity providers that are passwordless and do not accept a password.
+ */
+type PasswordlessIdentityProvider struct {
+}
+
+/**
+ * A log for an event that happened to a User.
+ *
+ * @author Brian Pontarelli
+ */
+type UserComment struct {
+	Comment       string `json:"comment,omitempty"`
+	CommenterId   string `json:"commenterId,omitempty"`
+	Id            string `json:"id,omitempty"`
+	InsertInstant int64  `json:"insertInstant,omitempty"`
+	UserId        string `json:"userId,omitempty"`
+}
+
+/**
+ * Models the Group Created Event.
+ *
+ * @author Daniel DeGroff
+ */
+type GroupCreateCompleteEvent struct {
+	BaseGroupEvent
+}
+
+/**
+ * @author Brett Pontarelli
+ */
+type TenantSSOConfiguration struct {
+	AllowAccessTokenBootstrap      bool `json:"allowAccessTokenBootstrap"`
+	DeviceTrustTimeToLiveInSeconds int  `json:"deviceTrustTimeToLiveInSeconds,omitempty"`
+}
+
+/**
+ * @author Daniel DeGroff
+ */
+type TwoFactorMethod struct {
+	Authenticator AuthenticatorConfiguration `json:"authenticator,omitempty"`
+	Email         string                     `json:"email,omitempty"`
+	Id            string                     `json:"id,omitempty"`
+	LastUsed      bool                       `json:"lastUsed"`
+	Method        string                     `json:"method,omitempty"`
+	MobilePhone   string                     `json:"mobilePhone,omitempty"`
+	Secret        string                     `json:"secret,omitempty"`
+}
+
+/**
+ * Search criteria for Tenants
+ *
+ * @author Mark Manes
+ */
+type TenantSearchCriteria struct {
+	BaseSearchCriteria
+	Name string `json:"name,omitempty"`
+}
+
+/**
+ * Models the User Identity Provider Link Event.
+ *
+ * @author Rob Davis
+ */
+type UserIdentityProviderLinkEvent struct {
+	BaseUserEvent
+	IdentityProviderLink IdentityProviderLink `json:"identityProviderLink,omitempty"`
+}
+
+/**
+ * @author Michael Sleevi
+ */
+type PreviewMessageTemplateRequest struct {
+	Locale          string          `json:"locale,omitempty"`
+	MessageTemplate MessageTemplate `json:"messageTemplate,omitempty"`
+}
+
+/**
+ * Login API request object used for login to third-party systems (i.e. Login with Facebook).
+ *
+ * @author Brian Pontarelli
+ */
+type IdentityProviderLoginRequest struct {
+	BaseLoginRequest
+	Data               map[string]string `json:"data,omitempty"`
+	EncodedJWT         string            `json:"encodedJWT,omitempty"`
+	IdentityProviderId string            `json:"identityProviderId,omitempty"`
+	NoLink             bool              `json:"noLink"`
+}
+
+/**
+ * An action that can be executed on a user (discipline or reward potentially).
+ *
+ * @author Brian Pontarelli
+ */
+type UserAction struct {
+	Active                   bool               `json:"active"`
+	CancelEmailTemplateId    string             `json:"cancelEmailTemplateId,omitempty"`
+	EndEmailTemplateId       string             `json:"endEmailTemplateId,omitempty"`
+	Id                       string             `json:"id,omitempty"`
+	IncludeEmailInEventJSON  bool               `json:"includeEmailInEventJSON"`
+	InsertInstant            int64              `json:"insertInstant,omitempty"`
+	LastUpdateInstant        int64              `json:"lastUpdateInstant,omitempty"`
+	LocalizedNames           map[string]string  `json:"localizedNames,omitempty"`
+	ModifyEmailTemplateId    string             `json:"modifyEmailTemplateId,omitempty"`
+	Name                     string             `json:"name,omitempty"`
+	Options                  []UserActionOption `json:"options,omitempty"`
+	PreventLogin             bool               `json:"preventLogin"`
+	SendEndEvent             bool               `json:"sendEndEvent"`
+	StartEmailTemplateId     string             `json:"startEmailTemplateId,omitempty"`
+	Temporal                 bool               `json:"temporal"`
+	TransactionType          TransactionType    `json:"transactionType,omitempty"`
+	UserEmailingEnabled      bool               `json:"userEmailingEnabled"`
+	UserNotificationsEnabled bool               `json:"userNotificationsEnabled"`
+}
+
+/**
+ * @author Trevor Smith
+ */
+type Theme struct {
+	Data              map[string]interface{} `json:"data,omitempty"`
+	DefaultMessages   string                 `json:"defaultMessages,omitempty"`
+	Id                string                 `json:"id,omitempty"`
+	InsertInstant     int64                  `json:"insertInstant,omitempty"`
+	LastUpdateInstant int64                  `json:"lastUpdateInstant,omitempty"`
+	LocalizedMessages map[string]string      `json:"localizedMessages,omitempty"`
+	Name              string                 `json:"name,omitempty"`
+	Stylesheet        string                 `json:"stylesheet,omitempty"`
+	Templates         Templates              `json:"templates,omitempty"`
+	Type              ThemeType              `json:"type,omitempty"`
+	Variables         SimpleThemeVariables   `json:"variables,omitempty"`
+}
+
+type Templates struct {
+	AccountEdit                               string `json:"accountEdit,omitempty"`
+	AccountIndex                              string `json:"accountIndex,omitempty"`
+	AccountTwoFactorDisable                   string `json:"accountTwoFactorDisable,omitempty"`
+	AccountTwoFactorEnable                    string `json:"accountTwoFactorEnable,omitempty"`
+	AccountTwoFactorIndex                     string `json:"accountTwoFactorIndex,omitempty"`
+	AccountWebAuthnAdd                        string `json:"accountWebAuthnAdd,omitempty"`
+	AccountWebAuthnDelete                     string `json:"accountWebAuthnDelete,omitempty"`
+	AccountWebAuthnIndex                      string `json:"accountWebAuthnIndex,omitempty"`
+	ConfirmationRequired                      string `json:"confirmationRequired,omitempty"`
+	EmailComplete                             string `json:"emailComplete,omitempty"`
+	EmailSend                                 string `json:"emailSend,omitempty"`
+	EmailSent                                 string `json:"emailSent,omitempty"`
+	EmailVerificationRequired                 string `json:"emailVerificationRequired,omitempty"`
+	EmailVerify                               string `json:"emailVerify,omitempty"`
+	Helpers                                   string `json:"helpers,omitempty"`
+	Index                                     string `json:"index,omitempty"`
+	Oauth2Authorize                           string `json:"oauth2Authorize,omitempty"`
+	Oauth2AuthorizedNotRegistered             string `json:"oauth2AuthorizedNotRegistered,omitempty"`
+	Oauth2ChildRegistrationNotAllowed         string `json:"oauth2ChildRegistrationNotAllowed,omitempty"`
+	Oauth2ChildRegistrationNotAllowedComplete string `json:"oauth2ChildRegistrationNotAllowedComplete,omitempty"`
+	Oauth2CompleteRegistration                string `json:"oauth2CompleteRegistration,omitempty"`
+	Oauth2Consent                             string `json:"oauth2Consent,omitempty"`
+	Oauth2Device                              string `json:"oauth2Device,omitempty"`
+	Oauth2DeviceComplete                      string `json:"oauth2DeviceComplete,omitempty"`
+	Oauth2Error                               string `json:"oauth2Error,omitempty"`
+	Oauth2Logout                              string `json:"oauth2Logout,omitempty"`
+	Oauth2Passwordless                        string `json:"oauth2Passwordless,omitempty"`
+	Oauth2Register                            string `json:"oauth2Register,omitempty"`
+	Oauth2StartIdPLink                        string `json:"oauth2StartIdPLink,omitempty"`
+	Oauth2TwoFactor                           string `json:"oauth2TwoFactor,omitempty"`
+	Oauth2TwoFactorEnable                     string `json:"oauth2TwoFactorEnable,omitempty"`
+	Oauth2TwoFactorEnableComplete             string `json:"oauth2TwoFactorEnableComplete,omitempty"`
+	Oauth2TwoFactorMethods                    string `json:"oauth2TwoFactorMethods,omitempty"`
+	Oauth2Wait                                string `json:"oauth2Wait,omitempty"`
+	Oauth2WebAuthn                            string `json:"oauth2WebAuthn,omitempty"`
+	Oauth2WebAuthnReauth                      string `json:"oauth2WebAuthnReauth,omitempty"`
+	Oauth2WebAuthnReauthEnable                string `json:"oauth2WebAuthnReauthEnable,omitempty"`
+	PasswordChange                            string `json:"passwordChange,omitempty"`
+	PasswordComplete                          string `json:"passwordComplete,omitempty"`
+	PasswordForgot                            string `json:"passwordForgot,omitempty"`
+	PasswordSent                              string `json:"passwordSent,omitempty"`
+	RegistrationComplete                      string `json:"registrationComplete,omitempty"`
+	RegistrationSend                          string `json:"registrationSend,omitempty"`
+	RegistrationSent                          string `json:"registrationSent,omitempty"`
+	RegistrationVerificationRequired          string `json:"registrationVerificationRequired,omitempty"`
+	RegistrationVerify                        string `json:"registrationVerify,omitempty"`
+	Samlv2Logout                              string `json:"samlv2Logout,omitempty"`
+	Unauthorized                              string `json:"unauthorized,omitempty"`
+}
+
+/**
+ * @author Daniel DeGroff
+ */
+type IdentityProviderType string
+
+func (e IdentityProviderType) String() string {
+	return string(e)
+}
+
+const (
+	IdentityProviderType_Apple              IdentityProviderType = "Apple"
+	IdentityProviderType_EpicGames          IdentityProviderType = "EpicGames"
+	IdentityProviderType_ExternalJWT        IdentityProviderType = "ExternalJWT"
+	IdentityProviderType_Facebook           IdentityProviderType = "Facebook"
+	IdentityProviderType_Google             IdentityProviderType = "Google"
+	IdentityProviderType_HYPR               IdentityProviderType = "HYPR"
+	IdentityProviderType_LinkedIn           IdentityProviderType = "LinkedIn"
+	IdentityProviderType_Nintendo           IdentityProviderType = "Nintendo"
+	IdentityProviderType_OpenIDConnect      IdentityProviderType = "OpenIDConnect"
+	IdentityProviderType_SAMLv2             IdentityProviderType = "SAMLv2"
+	IdentityProviderType_SAMLv2IdPInitiated IdentityProviderType = "SAMLv2IdPInitiated"
+	IdentityProviderType_SonyPSN            IdentityProviderType = "SonyPSN"
+	IdentityProviderType_Steam              IdentityProviderType = "Steam"
+	IdentityProviderType_Twitch             IdentityProviderType = "Twitch"
+	IdentityProviderType_Twitter            IdentityProviderType = "Twitter"
+	IdentityProviderType_Xbox               IdentityProviderType = "Xbox"
+)
+
+/**
+ * @author Brett Guy
+ */
+type IPAccessControlList struct {
+	Data              map[string]interface{} `json:"data,omitempty"`
+	Entries           []IPAccessControlEntry `json:"entries,omitempty"`
+	Id                string                 `json:"id,omitempty"`
+	InsertInstant     int64                  `json:"insertInstant,omitempty"`
+	LastUpdateInstant int64                  `json:"lastUpdateInstant,omitempty"`
+	Name              string                 `json:"name,omitempty"`
+}
+
+/**
+ * @author Daniel DeGroff
+ */
+type VerificationStrategy string
+
+func (e VerificationStrategy) String() string {
+	return string(e)
+}
+
+const (
+	VerificationStrategy_ClickableLink VerificationStrategy = "ClickableLink"
+	VerificationStrategy_FormField     VerificationStrategy = "FormField"
+)
+
+/**
+ * This class contains the managed fields that are also put into the database during FusionAuth setup.
+ * <p>
+ * Internal Note: These fields are also declared in SQL in order to bootstrap the system. These need to stay in sync.
+ * Any changes to these fields needs to also be reflected in mysql.sql and postgresql.sql
+ *
+ * @author Brian Pontarelli
+ */
+type ManagedFields struct {
+}
+
+/**
+ * Webhook event log search request.
+ *
+ * @author Spencer Witt
+ */
+type WebhookEventLogSearchRequest struct {
+	Search WebhookEventLogSearchCriteria `json:"search,omitempty"`
+}
+
+/**
+ * @author Daniel DeGroff
+ */
+type AuthenticatorConfiguration struct {
+	Algorithm  TOTPAlgorithm `json:"algorithm,omitempty"`
+	CodeLength int           `json:"codeLength,omitempty"`
+	TimeStep   int           `json:"timeStep,omitempty"`
+}
+
+type TOTPAlgorithm string
+
+func (e TOTPAlgorithm) String() string {
+	return string(e)
+}
+
+const (
+	TOTPAlgorithm_HmacSHA1   TOTPAlgorithm = "HmacSHA1"
+	TOTPAlgorithm_HmacSHA256 TOTPAlgorithm = "HmacSHA256"
+	TOTPAlgorithm_HmacSHA512 TOTPAlgorithm = "HmacSHA512"
+)
+
+/**
+ * Models action reasons.
+ *
+ * @author Brian Pontarelli
+ */
+type UserActionReason struct {
+	Code              string            `json:"code,omitempty"`
+	Id                string            `json:"id,omitempty"`
+	InsertInstant     int64             `json:"insertInstant,omitempty"`
+	LastUpdateInstant int64             `json:"lastUpdateInstant,omitempty"`
+	LocalizedTexts    map[string]string `json:"localizedTexts,omitempty"`
+	Text              string            `json:"text,omitempty"`
+}
+
+/**
+ * A User's WebAuthnCredential. Contains all data required to complete WebAuthn authentication ceremonies.
+ *
+ * @author Spencer Witt
+ */
+type WebAuthnCredential struct {
+	Algorithm                             CoseAlgorithmIdentifier `json:"algorithm,omitempty"`
+	AttestationType                       AttestationType         `json:"attestationType,omitempty"`
+	AuthenticatorSupportsUserVerification bool                    `json:"authenticatorSupportsUserVerification"`
+	CredentialId                          string                  `json:"credentialId,omitempty"`
+	Data                                  map[string]interface{}  `json:"data,omitempty"`
+	Discoverable                          bool                    `json:"discoverable"`
+	DisplayName                           string                  `json:"displayName,omitempty"`
+	Id                                    string                  `json:"id,omitempty"`
+	InsertInstant                         int64                   `json:"insertInstant,omitempty"`
+	LastUseInstant                        int64                   `json:"lastUseInstant,omitempty"`
+	Name                                  string                  `json:"name,omitempty"`
+	PublicKey                             string                  `json:"publicKey,omitempty"`
+	RelyingPartyId                        string                  `json:"relyingPartyId,omitempty"`
+	SignCount                             int                     `json:"signCount,omitempty"`
+	TenantId                              string                  `json:"tenantId,omitempty"`
+	Transports                            []string                `json:"transports,omitempty"`
+	UserAgent                             string                  `json:"userAgent,omitempty"`
+	UserId                                string                  `json:"userId,omitempty"`
+}
+
+/**
+ * @author Daniel DeGroff
+ */
+type TestEvent struct {
+	BaseEvent
+	Message string `json:"message,omitempty"`
+}
+
+/**
+ * Configuration for encrypted assertions when acting as SAML Service Provider
+ *
+ * @author Jaret Hendrickson
+ */
+type SAMLv2AssertionDecryptionConfiguration struct {
+	Enableable
+	KeyTransportDecryptionKeyId string `json:"keyTransportDecryptionKeyId,omitempty"`
+}
+
+/**
+ * Models the Refresh Token Revoke Event. This event might be for a single token, a user
+ * or an entire application.
+ *
+ * @author Brian Pontarelli
+ */
+type JWTRefreshTokenRevokeEvent struct {
+	BaseEvent
+	ApplicationId                  string         `json:"applicationId,omitempty"`
+	ApplicationTimeToLiveInSeconds map[string]int `json:"applicationTimeToLiveInSeconds,omitempty"`
+	RefreshToken                   RefreshToken   `json:"refreshToken,omitempty"`
+	User                           User           `json:"user,omitempty"`
+	UserId                         string         `json:"userId,omitempty"`
+}
+
+/**
+ * @author Trevor Smith
+ */
+type ConnectorPolicy struct {
+	ConnectorId string                 `json:"connectorId,omitempty"`
+	Data        map[string]interface{} `json:"data,omitempty"`
+	Domains     []string               `json:"domains,omitempty"`
+	Migrate     bool                   `json:"migrate"`
+}
+
+/**
+ * @author Brett Pontarelli
+ */
+type AuthenticationThreats string
+
+func (e AuthenticationThreats) String() string {
+	return string(e)
+}
+
+const (
+	AuthenticationThreats_ImpossibleTravel AuthenticationThreats = "ImpossibleTravel"
+)
+
+/**
+ * Models the User Password Reset Send Event.
+ *
+ * @author Daniel DeGroff
+ */
+type UserPasswordResetSendEvent struct {
+	BaseUserEvent
+}
+
+/**
+ * Event to indicate kickstart has been successfully completed.
+ *
+ * @author Daniel DeGroff
+ */
+type KickstartSuccessEvent struct {
+	BaseEvent
+	InstanceId string `json:"instanceId,omitempty"`
+}
+
+/**
+ * User API delete request object.
+ *
+ * @author Daniel DeGroff
+ */
+type UserDeleteRequest struct {
+	BaseEventRequest
+	DryRun      bool     `json:"dryRun"`
+	HardDelete  bool     `json:"hardDelete"`
+	Limit       int      `json:"limit,omitempty"`
+	Query       string   `json:"query,omitempty"`
+	QueryString string   `json:"queryString,omitempty"`
+	UserIds     []string `json:"userIds,omitempty"`
+}
+
+/**
+ * @author Brett Guy
+ */
+type TenantAccessControlConfiguration struct {
+	UiIPAccessControlListId string `json:"uiIPAccessControlListId,omitempty"`
+}
+
+/**
+ * This class is a simple attachment with a byte array, name and MIME type.
+ *
+ * @author Brian Pontarelli
+ */
+type Attachment struct {
+	Attachment []byte `json:"attachment,omitempty"`
+	Mime       string `json:"mime,omitempty"`
+	Name       string `json:"name,omitempty"`
+}
+
+/**
+ * Interface for any object that can provide JSON Web key Information.
+ */
+type JSONWebKeyInfoProvider struct {
+}
+
+/**
+ * Tenant-level configuration for WebAuthn
+ *
+ * @author Spencer Witt
+ */
+type TenantWebAuthnConfiguration struct {
+	Enableable
+	BootstrapWorkflow        TenantWebAuthnWorkflowConfiguration `json:"bootstrapWorkflow,omitempty"`
+	Debug                    bool                                `json:"debug"`
+	ReauthenticationWorkflow TenantWebAuthnWorkflowConfiguration `json:"reauthenticationWorkflow,omitempty"`
+	RelyingPartyId           string                              `json:"relyingPartyId,omitempty"`
+	RelyingPartyName         string                              `json:"relyingPartyName,omitempty"`
+}
+
+/**
+ * Email template request.
+ *
+ * @author Brian Pontarelli
+ */
+type EmailTemplateRequest struct {
+	EmailTemplate EmailTemplate `json:"emailTemplate,omitempty"`
+}
+
+/**
+ * @author Daniel DeGroff
+ */
+type IdentityProviderPendingLinkResponse struct {
+	BaseHTTPResponse
+	IdentityProviderTenantConfiguration IdentityProviderTenantConfiguration `json:"identityProviderTenantConfiguration,omitempty"`
+	LinkCount                           int                                 `json:"linkCount,omitempty"`
+	PendingIdPLink                      PendingIdPLink                      `json:"pendingIdPLink,omitempty"`
+}
+
+func (b *IdentityProviderPendingLinkResponse) SetStatus(status int) {
+	b.StatusCode = status
+}
+
+/**
+ * @author Daniel DeGroff
+ */
+type PasswordlessSendRequest struct {
+	ApplicationId string                 `json:"applicationId,omitempty"`
+	Code          string                 `json:"code,omitempty"`
+	LoginId       string                 `json:"loginId,omitempty"`
+	State         map[string]interface{} `json:"state,omitempty"`
+}
+
+/**
+ * @author Daniel DeGroff
+ */
+type TenantRegistrationConfiguration struct {
+	BlockedDomains []string `json:"blockedDomains,omitempty"`
+}
+
+/**
+ * @author Daniel DeGroff
+ */
+type IdentityProviderLink struct {
+	Data                   map[string]interface{} `json:"data,omitempty"`
+	DisplayName            string                 `json:"displayName,omitempty"`
+	IdentityProviderId     string                 `json:"identityProviderId,omitempty"`
+	IdentityProviderName   string                 `json:"identityProviderName,omitempty"`
+	IdentityProviderType   IdentityProviderType   `json:"identityProviderType,omitempty"`
+	IdentityProviderUserId string                 `json:"identityProviderUserId,omitempty"`
+	InsertInstant          int64                  `json:"insertInstant,omitempty"`
+	LastLoginInstant       int64                  `json:"lastLoginInstant,omitempty"`
+	TenantId               string                 `json:"tenantId,omitempty"`
+	Token                  string                 `json:"token,omitempty"`
+	UserId                 string                 `json:"userId,omitempty"`
+}
+
+/**
+ * Registration API request object.
+ *
+ * @author Brian Pontarelli
+ */
+type RegistrationResponse struct {
+	BaseHTTPResponse
+	RefreshToken                        string           `json:"refreshToken,omitempty"`
+	RefreshTokenId                      string           `json:"refreshTokenId,omitempty"`
+	Registration                        UserRegistration `json:"registration,omitempty"`
+	RegistrationVerificationId          string           `json:"registrationVerificationId,omitempty"`
+	RegistrationVerificationOneTimeCode string           `json:"registrationVerificationOneTimeCode,omitempty"`
+	Token                               string           `json:"token,omitempty"`
+	TokenExpirationInstant              int64            `json:"tokenExpirationInstant,omitempty"`
+	User                                User             `json:"user,omitempty"`
+}
+
+func (b *RegistrationResponse) SetStatus(status int) {
+	b.StatusCode = status
+}
+
+/**
+ * A role given to a user for a specific application.
+ *
+ * @author Seth Musselman
+ */
+type ApplicationRole struct {
+	Description       string `json:"description,omitempty"`
+	Id                string `json:"id,omitempty"`
+	InsertInstant     int64  `json:"insertInstant,omitempty"`
+	IsDefault         bool   `json:"isDefault"`
+	IsSuperRole       bool   `json:"isSuperRole"`
+	LastUpdateInstant int64  `json:"lastUpdateInstant,omitempty"`
+	Name              string `json:"name,omitempty"`
+}
+
+/**
+ * Google social login provider parameters.
+ *
+ * @author Daniel DeGroff
+ */
+type GoogleIdentityProviderProperties struct {
+	Api    string `json:"api,omitempty"`
+	Button string `json:"button,omitempty"`
+}
+
+/**
+ * @author Daniel DeGroff
+ */
+type JWKSResponse struct {
+	BaseHTTPResponse
+	Keys []JSONWebKey `json:"keys,omitempty"`
+}
+
+func (b *JWKSResponse) SetStatus(status int) {
+	b.StatusCode = status
+}
+
+/**
+ * Steam API modes.
+ *
+ * @author Daniel DeGroff
+ */
+type SteamAPIMode string
+
+func (e SteamAPIMode) String() string {
+	return string(e)
+}
+
+const (
+	SteamAPIMode_Public  SteamAPIMode = "Public"
+	SteamAPIMode_Partner SteamAPIMode = "Partner"
+)
+
+/**
+ * Lambda API response object.
+ *
+ * @author Brian Pontarelli
+ */
+type LambdaResponse struct {
+	BaseHTTPResponse
+	Lambda  Lambda   `json:"lambda,omitempty"`
+	Lambdas []Lambda `json:"lambdas,omitempty"`
+}
+
+func (b *LambdaResponse) SetStatus(status int) {
+	b.StatusCode = status
+}
+
+/**
+ * Models the JWT public key Refresh Token Revoke Event. This event might be for a single
+ * token, a user or an entire application.
+ *
+ * @author Brian Pontarelli
+ */
+type JWTPublicKeyUpdateEvent struct {
+	BaseEvent
+	ApplicationIds []string `json:"applicationIds,omitempty"`
+}
+
+/**
+ * The Integration Request
+ *
+ * @author Daniel DeGroff
+ */
+type IntegrationRequest struct {
+	Integrations Integrations `json:"integrations,omitempty"`
+}
+
+/**
+ * @author Brett Pontarelli
+ */
+type CaptchaMethod string
+
+func (e CaptchaMethod) String() string {
+	return string(e)
+}
+
+const (
+	CaptchaMethod_GoogleRecaptchaV2  CaptchaMethod = "GoogleRecaptchaV2"
+	CaptchaMethod_GoogleRecaptchaV3  CaptchaMethod = "GoogleRecaptchaV3"
+	CaptchaMethod_HCaptcha           CaptchaMethod = "HCaptcha"
+	CaptchaMethod_HCaptchaEnterprise CaptchaMethod = "HCaptchaEnterprise"
+)
+
+/**
+ * Models the event types that FusionAuth produces.
+ *
+ * @author Brian Pontarelli
+ */
+type EventType string
+
+func (e EventType) String() string {
+	return string(e)
+}
+
 const (
 	EventType_JWTPublicKeyUpdate             EventType = "jwt.public-key.update"
 	EventType_JWTRefreshTokenRevoke          EventType = "jwt.refresh-token.revoke"
@@ -4922,3585 +7700,6 @@
 	EventType_UserUpdate                     EventType = "user.update"
 	EventType_UserUpdateComplete             EventType = "user.update.complete"
 	EventType_Test                           EventType = "test"
-	EventType_IdentityVerified               EventType = "identity.verified"
-)
-
-=======
->>>>>>> 900523c0
-/**
- * Config for regular SAML IDP configurations that support IdP initiated requests
- *
- * @author Lyle Schemmerling
- */
-type SAMLv2IdpInitiatedConfiguration struct {
-	Enableable
-	Issuer string `json:"issuer,omitempty"`
-}
-
-/**
- * A Tenant-level policy for deleting Users.
- *
- * @author Trevor Smith
- */
-type TenantUserDeletePolicy struct {
-	Unverified TimeBasedDeletePolicy `json:"unverified,omitempty"`
-}
-
-/**
- * Search request for Group Members.
- *
- * @author Daniel DeGroff
- */
-type GroupMemberSearchRequest struct {
-	Search GroupMemberSearchCriteria `json:"search,omitempty"`
-}
-
-/**
- * Group Member Response
- *
- * @author Daniel DeGroff
- */
-type MemberResponse struct {
-	BaseHTTPResponse
-	Members map[string][]GroupMember `json:"members,omitempty"`
-}
-
-func (b *MemberResponse) SetStatus(status int) {
-	b.StatusCode = status
-}
-
-/**
- * User Action API request object.
- *
- * @author Brian Pontarelli
- */
-type UserActionRequest struct {
-	UserAction UserAction `json:"userAction,omitempty"`
-}
-
-/**
- * Configuration for the behavior of failed login attempts. This helps us protect against brute force password attacks.
- *
- * @author Daniel DeGroff
- */
-type FailedAuthenticationConfiguration struct {
-	ActionCancelPolicy  FailedAuthenticationActionCancelPolicy `json:"actionCancelPolicy,omitempty"`
-	ActionDuration      int64                                  `json:"actionDuration,omitempty"`
-	ActionDurationUnit  ExpiryUnit                             `json:"actionDurationUnit,omitempty"`
-	EmailUser           bool                                   `json:"emailUser"`
-	ResetCountInSeconds int                                    `json:"resetCountInSeconds,omitempty"`
-	TooManyAttempts     int                                    `json:"tooManyAttempts,omitempty"`
-	UserActionId        string                                 `json:"userActionId,omitempty"`
-}
-
-/**
- * @author Daniel DeGroff
- */
-type ApplicationAccessControlConfiguration struct {
-	UiIPAccessControlListId string `json:"uiIPAccessControlListId,omitempty"`
-}
-
-/**
- * XML canonicalization method enumeration. This is used for the IdP and SP side of FusionAuth SAML.
- *
- * @author Brian Pontarelli
- */
-type CanonicalizationMethod string
-
-func (e CanonicalizationMethod) String() string {
-	return string(e)
-}
-
-const (
-	CanonicalizationMethod_Exclusive             CanonicalizationMethod = "exclusive"
-	CanonicalizationMethod_ExclusiveWithComments CanonicalizationMethod = "exclusive_with_comments"
-	CanonicalizationMethod_Inclusive             CanonicalizationMethod = "inclusive"
-	CanonicalizationMethod_InclusiveWithComments CanonicalizationMethod = "inclusive_with_comments"
-)
-
-/**
- * Request to complete the WebAuthn registration ceremony
- *
- * @author Spencer Witt
- */
-type WebAuthnLoginRequest struct {
-	BaseLoginRequest
-	Credential       WebAuthnPublicKeyAuthenticationRequest `json:"credential,omitempty"`
-	Origin           string                                 `json:"origin,omitempty"`
-	RpId             string                                 `json:"rpId,omitempty"`
-	TwoFactorTrustId string                                 `json:"twoFactorTrustId,omitempty"`
-}
-
-/**
- * @author Brian Pontarelli
- */
-type ExpiryUnit string
-
-func (e ExpiryUnit) String() string {
-	return string(e)
-}
-
-const (
-	ExpiryUnit_MINUTES ExpiryUnit = "MINUTES"
-	ExpiryUnit_HOURS   ExpiryUnit = "HOURS"
-	ExpiryUnit_DAYS    ExpiryUnit = "DAYS"
-	ExpiryUnit_WEEKS   ExpiryUnit = "WEEKS"
-	ExpiryUnit_MONTHS  ExpiryUnit = "MONTHS"
-	ExpiryUnit_YEARS   ExpiryUnit = "YEARS"
-)
-
-/**
- * The Application API request object.
- *
- * @author Brian Pontarelli
- */
-type ApplicationRequest struct {
-	BaseEventRequest
-	Application         Application     `json:"application,omitempty"`
-	Role                ApplicationRole `json:"role,omitempty"`
-	SourceApplicationId string          `json:"sourceApplicationId,omitempty"`
-}
-
-/**
- * Webhook API response object.
- *
- * @author Brian Pontarelli
- */
-type WebhookResponse struct {
-	BaseHTTPResponse
-<<<<<<< HEAD
-	EmailVerificationId                  string            `json:"emailVerificationId,omitempty"`
-	EmailVerificationOneTimeCode         string            `json:"emailVerificationOneTimeCode,omitempty"`
-	RegistrationVerificationIds          map[string]string `json:"registrationVerificationIds,omitempty"`
-	RegistrationVerificationOneTimeCodes map[string]string `json:"registrationVerificationOneTimeCodes,omitempty"`
-	Token                                string            `json:"token,omitempty"`
-	TokenExpirationInstant               int64             `json:"tokenExpirationInstant,omitempty"`
-	User                                 User              `json:"user,omitempty"`
-	VerificationIds                      []VerificationId  `json:"verificationIds,omitempty"`
-=======
-	Webhook  Webhook   `json:"webhook,omitempty"`
-	Webhooks []Webhook `json:"webhooks,omitempty"`
->>>>>>> 900523c0
-}
-
-func (b *WebhookResponse) SetStatus(status int) {
-	b.StatusCode = status
-}
-
-/**
- * @author Seth Musselman
- */
-type UserCommentRequest struct {
-	UserComment UserComment `json:"userComment,omitempty"`
-}
-
-/**
- * @author Daniel DeGroff
- */
-type SystemLogsExportRequest struct {
-	BaseExportRequest
-	IncludeArchived bool `json:"includeArchived"`
-	LastNBytes      int  `json:"lastNBytes,omitempty"`
-}
-
-/**
- * @author Brett Guy
- */
-type MessengerResponse struct {
-	BaseHTTPResponse
-	Messenger  BaseMessengerConfiguration   `json:"messenger,omitempty"`
-	Messengers []BaseMessengerConfiguration `json:"messengers,omitempty"`
-}
-
-func (b *MessengerResponse) SetStatus(status int) {
-	b.StatusCode = status
-}
-
-/**
- * @author Michael Sleevi
- */
-type PreviewMessageTemplateResponse struct {
-	BaseHTTPResponse
-	Errors  Errors     `json:"errors,omitempty"`
-	Message SMSMessage `json:"message,omitempty"`
-}
-
-func (b *PreviewMessageTemplateResponse) SetStatus(status int) {
-	b.StatusCode = status
-}
-
-/**
-<<<<<<< HEAD
- * @author Brady Wied
- */
-type VerifyStartResponse struct {
-	BaseHTTPResponse
-	OneTimeCode    string `json:"oneTimeCode,omitempty"`
-	VerificationId string `json:"verificationId,omitempty"`
-}
-
-func (b *VerifyStartResponse) SetStatus(status int) {
-	b.StatusCode = status
-}
-
-/**
- * Models the user action Event.
-=======
- * Search criteria for Applications
->>>>>>> 900523c0
- *
- * @author Spencer Witt
- */
-type ApplicationSearchCriteria struct {
-	BaseSearchCriteria
-	Name     string      `json:"name,omitempty"`
-	State    ObjectState `json:"state,omitempty"`
-	TenantId string      `json:"tenantId,omitempty"`
-}
-
-/**
- * @author Daniel DeGroff
- */
-type OpenIdConnectIdentityProvider struct {
-	BaseIdentityProvider
-	ButtonImageURL string                              `json:"buttonImageURL,omitempty"`
-	ButtonText     string                              `json:"buttonText,omitempty"`
-	Domains        []string                            `json:"domains,omitempty"`
-	Oauth2         IdentityProviderOauth2Configuration `json:"oauth2,omitempty"`
-	PostRequest    bool                                `json:"postRequest"`
-}
-
-/**
- * Models the User Registration Verified Event.
- *
- * @author Trevor Smith
- */
-type UserRegistrationVerifiedEvent struct {
-	BaseUserEvent
-	ApplicationId string           `json:"applicationId,omitempty"`
-	Registration  UserRegistration `json:"registration,omitempty"`
-}
-
-/**
- * A Message Template Request to the API
- *
- * @author Michael Sleevi
- */
-type MessageTemplateRequest struct {
-	MessageTemplate MessageTemplate `json:"messageTemplate,omitempty"`
-}
-
-/**
- * @author Daniel DeGroff
- */
-type DeviceUserCodeResponse struct {
-	BaseHTTPResponse
-	ClientId       string         `json:"client_id,omitempty"`
-	DeviceInfo     DeviceInfo     `json:"deviceInfo,omitempty"`
-	ExpiresIn      int            `json:"expires_in,omitempty"`
-	PendingIdPLink PendingIdPLink `json:"pendingIdPLink,omitempty"`
-	Scope          string         `json:"scope,omitempty"`
-	TenantId       string         `json:"tenantId,omitempty"`
-	UserCode       string         `json:"user_code,omitempty"`
-}
-
-func (b *DeviceUserCodeResponse) SetStatus(status int) {
-	b.StatusCode = status
-}
-
-/**
- * @author Daniel DeGroff
- */
-type AppleIdentityProvider struct {
-	BaseIdentityProvider
-	BundleId   string `json:"bundleId,omitempty"`
-	ButtonText string `json:"buttonText,omitempty"`
-	KeyId      string `json:"keyId,omitempty"`
-	Scope      string `json:"scope,omitempty"`
-	ServicesId string `json:"servicesId,omitempty"`
-	TeamId     string `json:"teamId,omitempty"`
-}
-
-/**
- * @author Daniel DeGroff
- */
-type EmailHeader struct {
-	Name  string `json:"name,omitempty"`
-	Value string `json:"value,omitempty"`
-}
-
-/**
- * Models the Group Member Remove Complete Event.
- *
- * @author Daniel DeGroff
- */
-type GroupMemberRemoveCompleteEvent struct {
-	BaseGroupEvent
-	Members []GroupMember `json:"members,omitempty"`
-}
-
-type WebhookEventLog struct {
-	Attempts           []WebhookAttemptLog    `json:"attempts,omitempty"`
-	Data               map[string]interface{} `json:"data,omitempty"`
-	Event              EventRequest           `json:"event,omitempty"`
-	EventResult        WebhookEventResult     `json:"eventResult,omitempty"`
-	EventType          EventType              `json:"eventType,omitempty"`
-	FailedAttempts     int                    `json:"failedAttempts,omitempty"`
-	Id                 string                 `json:"id,omitempty"`
-	InsertInstant      int64                  `json:"insertInstant,omitempty"`
-	LastAttemptInstant int64                  `json:"lastAttemptInstant,omitempty"`
-	LastUpdateInstant  int64                  `json:"lastUpdateInstant,omitempty"`
-	LinkedObjectId     string                 `json:"linkedObjectId,omitempty"`
-	Sequence           int64                  `json:"sequence,omitempty"`
-	SuccessfulAttempts int                    `json:"successfulAttempts,omitempty"`
-}
-
-/**
- * Group API request object.
- *
- * @author Daniel DeGroff
- */
-type GroupRequest struct {
-	Group   Group    `json:"group,omitempty"`
-	RoleIds []string `json:"roleIds,omitempty"`
-}
-
-/**
- * Search request for entity grants.
- *
- * @author Brian Pontarelli
- */
-type EntityGrantSearchRequest struct {
-	Search EntityGrantSearchCriteria `json:"search,omitempty"`
-}
-
-/**
- * Models the User Delete Registration Event.
- *
- * @author Daniel DeGroff
- */
-type UserRegistrationDeleteEvent struct {
-	BaseUserEvent
-	ApplicationId string           `json:"applicationId,omitempty"`
-	Registration  UserRegistration `json:"registration,omitempty"`
-}
-
-/**
- * Contains attributes for the Relying Party to refer to an existing public key credential as an input parameter.
- *
- * @author Spencer Witt
- */
-type PublicKeyCredentialDescriptor struct {
-	Id         string                  `json:"id,omitempty"`
-	Transports []string                `json:"transports,omitempty"`
-	Type       PublicKeyCredentialType `json:"type,omitempty"`
-}
-
-/**
- * @author Brett Guy
- */
-type TwilioMessengerConfiguration struct {
-	BaseMessengerConfiguration
-	AccountSID          string `json:"accountSID,omitempty"`
-	AuthToken           string `json:"authToken,omitempty"`
-	FromPhoneNumber     string `json:"fromPhoneNumber,omitempty"`
-	MessagingServiceSid string `json:"messagingServiceSid,omitempty"`
-	Url                 string `json:"url,omitempty"`
-}
-
-/**
- * @author Daniel DeGroff
- */
-<<<<<<< HEAD
-type ExternalIdentifierConfiguration struct {
-	AuthorizationGrantIdTimeToLiveInSeconds            int                          `json:"authorizationGrantIdTimeToLiveInSeconds,omitempty"`
-	ChangePasswordIdGenerator                          SecureGeneratorConfiguration `json:"changePasswordIdGenerator,omitempty"`
-	ChangePasswordIdTimeToLiveInSeconds                int                          `json:"changePasswordIdTimeToLiveInSeconds,omitempty"`
-	DeviceCodeTimeToLiveInSeconds                      int                          `json:"deviceCodeTimeToLiveInSeconds,omitempty"`
-	DeviceUserCodeIdGenerator                          SecureGeneratorConfiguration `json:"deviceUserCodeIdGenerator,omitempty"`
-	EmailVerificationIdGenerator                       SecureGeneratorConfiguration `json:"emailVerificationIdGenerator,omitempty"`
-	EmailVerificationIdTimeToLiveInSeconds             int                          `json:"emailVerificationIdTimeToLiveInSeconds,omitempty"`
-	EmailVerificationOneTimeCodeGenerator              SecureGeneratorConfiguration `json:"emailVerificationOneTimeCodeGenerator,omitempty"`
-	ExternalAuthenticationIdTimeToLiveInSeconds        int                          `json:"externalAuthenticationIdTimeToLiveInSeconds,omitempty"`
-	LoginIntentTimeToLiveInSeconds                     int                          `json:"loginIntentTimeToLiveInSeconds,omitempty"`
-	OneTimePasswordTimeToLiveInSeconds                 int                          `json:"oneTimePasswordTimeToLiveInSeconds,omitempty"`
-	PasswordlessLoginGenerator                         SecureGeneratorConfiguration `json:"passwordlessLoginGenerator,omitempty"`
-	PasswordlessLoginTimeToLiveInSeconds               int                          `json:"passwordlessLoginTimeToLiveInSeconds,omitempty"`
-	PasswordlessShortCodeLoginGenerator                SecureGeneratorConfiguration `json:"passwordlessShortCodeLoginGenerator,omitempty"`
-	PasswordlessShortCodeLoginTimeToLiveInSeconds      int                          `json:"passwordlessShortCodeLoginTimeToLiveInSeconds,omitempty"`
-	PendingAccountLinkTimeToLiveInSeconds              int                          `json:"pendingAccountLinkTimeToLiveInSeconds,omitempty"`
-	PhoneVerificationIdGenerator                       SecureGeneratorConfiguration `json:"phoneVerificationIdGenerator,omitempty"`
-	PhoneVerificationIdTimeToLiveInSeconds             int                          `json:"phoneVerificationIdTimeToLiveInSeconds,omitempty"`
-	PhoneVerificationOneTimeCodeGenerator              SecureGeneratorConfiguration `json:"phoneVerificationOneTimeCodeGenerator,omitempty"`
-	RegistrationVerificationIdGenerator                SecureGeneratorConfiguration `json:"registrationVerificationIdGenerator,omitempty"`
-	RegistrationVerificationIdTimeToLiveInSeconds      int                          `json:"registrationVerificationIdTimeToLiveInSeconds,omitempty"`
-	RegistrationVerificationOneTimeCodeGenerator       SecureGeneratorConfiguration `json:"registrationVerificationOneTimeCodeGenerator,omitempty"`
-	RememberOAuthScopeConsentChoiceTimeToLiveInSeconds int                          `json:"rememberOAuthScopeConsentChoiceTimeToLiveInSeconds,omitempty"`
-	Samlv2AuthNRequestIdTimeToLiveInSeconds            int                          `json:"samlv2AuthNRequestIdTimeToLiveInSeconds,omitempty"`
-	SetupPasswordIdGenerator                           SecureGeneratorConfiguration `json:"setupPasswordIdGenerator,omitempty"`
-	SetupPasswordIdTimeToLiveInSeconds                 int                          `json:"setupPasswordIdTimeToLiveInSeconds,omitempty"`
-	TrustTokenTimeToLiveInSeconds                      int                          `json:"trustTokenTimeToLiveInSeconds,omitempty"`
-	TwoFactorIdTimeToLiveInSeconds                     int                          `json:"twoFactorIdTimeToLiveInSeconds,omitempty"`
-	TwoFactorOneTimeCodeIdGenerator                    SecureGeneratorConfiguration `json:"twoFactorOneTimeCodeIdGenerator,omitempty"`
-	TwoFactorOneTimeCodeIdTimeToLiveInSeconds          int                          `json:"twoFactorOneTimeCodeIdTimeToLiveInSeconds,omitempty"`
-	TwoFactorTrustIdTimeToLiveInSeconds                int                          `json:"twoFactorTrustIdTimeToLiveInSeconds,omitempty"`
-	WebAuthnAuthenticationChallengeTimeToLiveInSeconds int                          `json:"webAuthnAuthenticationChallengeTimeToLiveInSeconds,omitempty"`
-	WebAuthnRegistrationChallengeTimeToLiveInSeconds   int                          `json:"webAuthnRegistrationChallengeTimeToLiveInSeconds,omitempty"`
-}
-
-type DeviceType string
-
-func (e DeviceType) String() string {
-	return string(e)
-=======
-type ReactorMetrics struct {
-	BreachedPasswordMetrics map[string]BreachedPasswordTenantMetric `json:"breachedPasswordMetrics,omitempty"`
->>>>>>> 900523c0
-}
-
-/**
- * @author Daniel DeGroff
- */
-<<<<<<< HEAD
-type TenantRateLimitConfiguration struct {
-	FailedLogin                  RateLimitedRequestConfiguration `json:"failedLogin,omitempty"`
-	ForgotPassword               RateLimitedRequestConfiguration `json:"forgotPassword,omitempty"`
-	SendEmailVerification        RateLimitedRequestConfiguration `json:"sendEmailVerification,omitempty"`
-	SendPasswordless             RateLimitedRequestConfiguration `json:"sendPasswordless,omitempty"`
-	SendPhoneVerification        RateLimitedRequestConfiguration `json:"sendPhoneVerification,omitempty"`
-	SendRegistrationVerification RateLimitedRequestConfiguration `json:"sendRegistrationVerification,omitempty"`
-	SendTwoFactor                RateLimitedRequestConfiguration `json:"sendTwoFactor,omitempty"`
-=======
-type ApplicationFormConfiguration struct {
-	AdminRegistrationFormId      string                       `json:"adminRegistrationFormId,omitempty"`
-	SelfServiceFormConfiguration SelfServiceFormConfiguration `json:"selfServiceFormConfiguration,omitempty"`
-	SelfServiceFormId            string                       `json:"selfServiceFormId,omitempty"`
->>>>>>> 900523c0
-}
-
-/**
- * @author Brett Guy
- */
-type IPAccessControlListSearchCriteria struct {
-	BaseSearchCriteria
-	Name string `json:"name,omitempty"`
-}
-
-/**
- * @author Daniel DeGroff
- */
-<<<<<<< HEAD
-type Tenant struct {
-	AccessControlConfiguration        TenantAccessControlConfiguration  `json:"accessControlConfiguration,omitempty"`
-	CaptchaConfiguration              TenantCaptchaConfiguration        `json:"captchaConfiguration,omitempty"`
-	Configured                        bool                              `json:"configured"`
-	ConnectorPolicies                 []ConnectorPolicy                 `json:"connectorPolicies,omitempty"`
-	Data                              map[string]interface{}            `json:"data,omitempty"`
-	EmailConfiguration                EmailConfiguration                `json:"emailConfiguration,omitempty"`
-	EventConfiguration                EventConfiguration                `json:"eventConfiguration,omitempty"`
-	ExternalIdentifierConfiguration   ExternalIdentifierConfiguration   `json:"externalIdentifierConfiguration,omitempty"`
-	FailedAuthenticationConfiguration FailedAuthenticationConfiguration `json:"failedAuthenticationConfiguration,omitempty"`
-	FamilyConfiguration               FamilyConfiguration               `json:"familyConfiguration,omitempty"`
-	FormConfiguration                 TenantFormConfiguration           `json:"formConfiguration,omitempty"`
-	HttpSessionMaxInactiveInterval    int                               `json:"httpSessionMaxInactiveInterval,omitempty"`
-	Id                                string                            `json:"id,omitempty"`
-	InsertInstant                     int64                             `json:"insertInstant,omitempty"`
-	Issuer                            string                            `json:"issuer,omitempty"`
-	JwtConfiguration                  JWTConfiguration                  `json:"jwtConfiguration,omitempty"`
-	LambdaConfiguration               TenantLambdaConfiguration         `json:"lambdaConfiguration,omitempty"`
-	LastUpdateInstant                 int64                             `json:"lastUpdateInstant,omitempty"`
-	LoginConfiguration                TenantLoginConfiguration          `json:"loginConfiguration,omitempty"`
-	LogoutURL                         string                            `json:"logoutURL,omitempty"`
-	MaximumPasswordAge                MaximumPasswordAge                `json:"maximumPasswordAge,omitempty"`
-	MinimumPasswordAge                MinimumPasswordAge                `json:"minimumPasswordAge,omitempty"`
-	MultiFactorConfiguration          TenantMultiFactorConfiguration    `json:"multiFactorConfiguration,omitempty"`
-	Name                              string                            `json:"name,omitempty"`
-	OauthConfiguration                TenantOAuth2Configuration         `json:"oauthConfiguration,omitempty"`
-	PasswordEncryptionConfiguration   PasswordEncryptionConfiguration   `json:"passwordEncryptionConfiguration,omitempty"`
-	PasswordValidationRules           PasswordValidationRules           `json:"passwordValidationRules,omitempty"`
-	PhoneConfiguration                TenantPhoneConfiguration          `json:"phoneConfiguration,omitempty"`
-	RateLimitConfiguration            TenantRateLimitConfiguration      `json:"rateLimitConfiguration,omitempty"`
-	RegistrationConfiguration         TenantRegistrationConfiguration   `json:"registrationConfiguration,omitempty"`
-	ScimServerConfiguration           TenantSCIMServerConfiguration     `json:"scimServerConfiguration,omitempty"`
-	SsoConfiguration                  TenantSSOConfiguration            `json:"ssoConfiguration,omitempty"`
-	State                             ObjectState                       `json:"state,omitempty"`
-	ThemeId                           string                            `json:"themeId,omitempty"`
-	UserDeletePolicy                  TenantUserDeletePolicy            `json:"userDeletePolicy,omitempty"`
-	UsernameConfiguration             TenantUsernameConfiguration       `json:"usernameConfiguration,omitempty"`
-	WebAuthnConfiguration             TenantWebAuthnConfiguration       `json:"webAuthnConfiguration,omitempty"`
-=======
-type RegistrationUnverifiedOptions struct {
-	Behavior UnverifiedBehavior `json:"behavior,omitempty"`
->>>>>>> 900523c0
-}
-
-/**
- * @author Daniel DeGroff
- */
-type TenantResponse struct {
-	BaseHTTPResponse
-	Tenant  Tenant   `json:"tenant,omitempty"`
-	Tenants []Tenant `json:"tenants,omitempty"`
-}
-
-func (b *TenantResponse) SetStatus(status int) {
-	b.StatusCode = status
-}
-
-/**
-<<<<<<< HEAD
- * Models the identity verified event
- *
- * @author Brady Wied
- */
-type IdentityVerifiedEvent struct {
-	BaseUserEvent
-	LoginId     string `json:"loginId,omitempty"`
-	LoginIdType string `json:"loginIdType,omitempty"`
-}
-
-/**
- * Models the User Password Reset Start Event.
-=======
- * Request for the Refresh Token API to revoke a refresh token rather than using the URL parameters.
- *
- * @author Brian Pontarelli
- */
-type RefreshTokenRevokeRequest struct {
-	BaseEventRequest
-	ApplicationId string `json:"applicationId,omitempty"`
-	Token         string `json:"token,omitempty"`
-	UserId        string `json:"userId,omitempty"`
-}
-
-/**
- * Models a JWT Refresh Token.
->>>>>>> 900523c0
- *
- * @author Daniel DeGroff
- */
-type RefreshToken struct {
-	ApplicationId string                 `json:"applicationId,omitempty"`
-	Data          map[string]interface{} `json:"data,omitempty"`
-	Id            string                 `json:"id,omitempty"`
-	InsertInstant int64                  `json:"insertInstant,omitempty"`
-	MetaData      MetaData               `json:"metaData,omitempty"`
-	StartInstant  int64                  `json:"startInstant,omitempty"`
-	TenantId      string                 `json:"tenantId,omitempty"`
-	Token         string                 `json:"token,omitempty"`
-	UserId        string                 `json:"userId,omitempty"`
-}
-
-type MetaData struct {
-	Data   map[string]interface{} `json:"data,omitempty"`
-	Device DeviceInfo             `json:"device,omitempty"`
-	Scopes []string               `json:"scopes,omitempty"`
-}
-
-/**
- * A marker interface indicating this event is an event that can supply a linked object Id.
- *
- * @author Spencer Witt
- */
-type ObjectIdentifiable struct {
-}
-
-/**
- * Form field response.
- *
- * @author Brett Guy
- */
-type FormFieldResponse struct {
-	BaseHTTPResponse
-	Field  FormField   `json:"field,omitempty"`
-	Fields []FormField `json:"fields,omitempty"`
-}
-
-func (b *FormFieldResponse) SetStatus(status int) {
-	b.StatusCode = status
-}
-
-/**
- * JWT Public Key Response Object
- *
- * @author Daniel DeGroff
- */
-type PublicKeyResponse struct {
-	BaseHTTPResponse
-	PublicKey  string            `json:"publicKey,omitempty"`
-	PublicKeys map[string]string `json:"publicKeys,omitempty"`
-}
-
-func (b *PublicKeyResponse) SetStatus(status int) {
-	b.StatusCode = status
-}
-
-/**
- * Response for the user login report.
- *
- * @author Seth Musselman
- */
-type RecentLoginResponse struct {
-	BaseHTTPResponse
-	Logins []DisplayableRawLogin `json:"logins,omitempty"`
-}
-
-func (b *RecentLoginResponse) SetStatus(status int) {
-	b.StatusCode = status
-}
-
-/**
- * Container for the event information. This is the JSON that is sent from FusionAuth to webhooks.
- *
- * @author Brian Pontarelli
- */
-type EventRequest struct {
-	Event BaseEvent `json:"event,omitempty"`
-}
-
-<<<<<<< HEAD
-type RegistrationConfiguration struct {
-	Enableable
-	BirthDate          Requirable       `json:"birthDate,omitempty"`
-	ConfirmPassword    bool             `json:"confirmPassword"`
-	FirstName          Requirable       `json:"firstName,omitempty"`
-	FormId             string           `json:"formId,omitempty"`
-	FullName           Requirable       `json:"fullName,omitempty"`
-	LastName           Requirable       `json:"lastName,omitempty"`
-	LoginIdType        LoginIdType      `json:"loginIdType,omitempty"`
-	MiddleName         Requirable       `json:"middleName,omitempty"`
-	MobilePhone        Requirable       `json:"mobilePhone,omitempty"`
-	PreferredLanguages Requirable       `json:"preferredLanguages,omitempty"`
-	RequirePassword    bool             `json:"requirePassword"`
-	Type               RegistrationType `json:"type,omitempty"`
-=======
-/**
- * @author Daniel DeGroff
- */
-type TwoFactorEnableDisableSendRequest struct {
-	Email       string `json:"email,omitempty"`
-	Method      string `json:"method,omitempty"`
-	MethodId    string `json:"methodId,omitempty"`
-	MobilePhone string `json:"mobilePhone,omitempty"`
->>>>>>> 900523c0
-}
-
-/**
- * @author Daniel DeGroff
- */
-type SecureGeneratorType string
-
-func (e SecureGeneratorType) String() string {
-	return string(e)
-}
-
-const (
-	SecureGeneratorType_RandomDigits       SecureGeneratorType = "randomDigits"
-	SecureGeneratorType_RandomBytes        SecureGeneratorType = "randomBytes"
-	SecureGeneratorType_RandomAlpha        SecureGeneratorType = "randomAlpha"
-	SecureGeneratorType_RandomAlphaNumeric SecureGeneratorType = "randomAlphaNumeric"
-)
-
-/**
- * Entity grant API request object.
- *
- * @author Brian Pontarelli
- */
-type EntityGrantRequest struct {
-	Grant EntityGrant `json:"grant,omitempty"`
-}
-
-/**
- * Models the User Login Failed Event.
- *
- * @author Daniel DeGroff
- */
-type UserLoginFailedEvent struct {
-	BaseUserEvent
-	ApplicationId      string                `json:"applicationId,omitempty"`
-	AuthenticationType string                `json:"authenticationType,omitempty"`
-	IpAddress          string                `json:"ipAddress,omitempty"`
-	Reason             UserLoginFailedReason `json:"reason,omitempty"`
-}
-
-/**
- * Search response for Groups
- *
- * @author Daniel DeGroff
- */
-type GroupSearchResponse struct {
-	BaseHTTPResponse
-	Groups []Group `json:"groups,omitempty"`
-	Total  int64   `json:"total,omitempty"`
-}
-
-func (b *GroupSearchResponse) SetStatus(status int) {
-	b.StatusCode = status
-}
-
-/**
- * Entity Type API request object.
- *
- * @author Brian Pontarelli
- */
-type EntityTypeRequest struct {
-	EntityType EntityType           `json:"entityType,omitempty"`
-	Permission EntityTypePermission `json:"permission,omitempty"`
-}
-
-/**
- * Key search response
- *
- * @author Spencer Witt
- */
-type KeySearchResponse struct {
-	BaseHTTPResponse
-	Keys  []Key `json:"keys,omitempty"`
-	Total int64 `json:"total,omitempty"`
-}
-
-func (b *KeySearchResponse) SetStatus(status int) {
-	b.StatusCode = status
-}
-
-/**
- * The handling policy for scopes provided by FusionAuth
- *
- * @author Spencer Witt
- */
-type ProvidedScopePolicy struct {
-	Address Requirable `json:"address,omitempty"`
-	Email   Requirable `json:"email,omitempty"`
-	Phone   Requirable `json:"phone,omitempty"`
-	Profile Requirable `json:"profile,omitempty"`
-}
-
-/**
- * Models the Group Delete Event.
- *
- * @author Daniel DeGroff
- */
-type GroupDeleteEvent struct {
-	BaseGroupEvent
-}
-
-/**
- * @author Daniel DeGroff
- */
-<<<<<<< HEAD
-type RefreshRequest struct {
-	BaseEventRequest
-	RefreshToken        string `json:"refreshToken,omitempty"`
-	TimeToLiveInSeconds int    `json:"timeToLiveInSeconds,omitempty"`
-	Token               string `json:"token,omitempty"`
-=======
-type LoginHintConfiguration struct {
-	Enableable
-	ParameterName string `json:"parameterName,omitempty"`
->>>>>>> 900523c0
-}
-
-/**
- * Supply additional information about the Relying Party when creating a new credential
- *
- * @author Spencer Witt
- */
-type PublicKeyCredentialRelyingPartyEntity struct {
-	PublicKeyCredentialEntity
-	Id string `json:"id,omitempty"`
-}
-
-/**
- * Search response for entity types.
- *
- * @author Brian Pontarelli
- */
-type EntityTypeSearchResponse struct {
-	BaseHTTPResponse
-	EntityTypes []EntityType `json:"entityTypes,omitempty"`
-	Total       int64        `json:"total,omitempty"`
-}
-
-func (b *EntityTypeSearchResponse) SetStatus(status int) {
-	b.StatusCode = status
-}
-
-/**
- * Search criteria for webhooks.
- *
- * @author Spencer Witt
- */
-type WebhookSearchCriteria struct {
-	BaseSearchCriteria
-	Description string `json:"description,omitempty"`
-	TenantId    string `json:"tenantId,omitempty"`
-	Url         string `json:"url,omitempty"`
-}
-
-/**
- * @author Daniel DeGroff
- */
-type TenantUnverifiedConfiguration struct {
-	Email     UnverifiedBehavior            `json:"email,omitempty"`
-	WhenGated RegistrationUnverifiedOptions `json:"whenGated,omitempty"`
-}
-
-/**
- * Search request for entity grants.
- *
- * @author Brian Pontarelli
- */
-type EntityGrantSearchResponse struct {
-	BaseHTTPResponse
-	Grants []EntityGrant `json:"grants,omitempty"`
-	Total  int64         `json:"total,omitempty"`
-}
-
-func (b *EntityGrantSearchResponse) SetStatus(status int) {
-	b.StatusCode = status
-}
-
-/**
- * @author Daniel DeGroff
- */
-type FormDataType string
-
-func (e FormDataType) String() string {
-	return string(e)
-}
-
-const (
-	FormDataType_Bool    FormDataType = "bool"
-	FormDataType_Consent FormDataType = "consent"
-	FormDataType_Date    FormDataType = "date"
-	FormDataType_Email   FormDataType = "email"
-	FormDataType_Number  FormDataType = "number"
-	FormDataType_String  FormDataType = "string"
-)
-
-/**
- * User Action API response object.
- *
- * @author Brian Pontarelli
- */
-type UserActionResponse struct {
-	BaseHTTPResponse
-	UserAction  UserAction   `json:"userAction,omitempty"`
-	UserActions []UserAction `json:"userActions,omitempty"`
-}
-
-func (b *UserActionResponse) SetStatus(status int) {
-	b.StatusCode = status
-}
-
-/**
- * Search request for Groups.
- *
- * @author Daniel DeGroff
- */
-type GroupSearchRequest struct {
-	Search GroupSearchCriteria `json:"search,omitempty"`
-}
-
-/**
- * Authentication key request object.
- *
- * @author Sanjay
- */
-type APIKeyRequest struct {
-	ApiKey      APIKey `json:"apiKey,omitempty"`
-	SourceKeyId string `json:"sourceKeyId,omitempty"`
-}
-
-/**
- * Twitter social login provider.
- *
- * @author Daniel DeGroff
- */
-type TwitterIdentityProvider struct {
-	BaseIdentityProvider
-	ButtonText     string `json:"buttonText,omitempty"`
-	ConsumerKey    string `json:"consumerKey,omitempty"`
-	ConsumerSecret string `json:"consumerSecret,omitempty"`
-}
-
-/**
- * Lambda API request object.
- *
- * @author Brian Pontarelli
- */
-type LambdaRequest struct {
-	Lambda Lambda `json:"lambda,omitempty"`
-}
-
-/**
- * @author Michael Sleevi
- */
-type SMSMessageTemplate struct {
-	MessageTemplate
-	DefaultTemplate    string            `json:"defaultTemplate,omitempty"`
-	LocalizedTemplates map[string]string `json:"localizedTemplates,omitempty"`
-}
-
-/**
- * Models an event where a user is being created with an "in-use" login Id (email or username).
- *
- * @author Daniel DeGroff
- */
-type UserLoginIdDuplicateOnCreateEvent struct {
-	BaseUserEvent
-	DuplicateEmail    string `json:"duplicateEmail,omitempty"`
-	DuplicateUsername string `json:"duplicateUsername,omitempty"`
-	Existing          User   `json:"existing,omitempty"`
-}
-
-/**
- * @author Mikey Sleevi
- */
-type Message struct {
-}
-
-type IdentityInfo struct {
-	Type  string `json:"type,omitempty"`
-	Value string `json:"value,omitempty"`
-}
-
-/**
- * @author Daniel DeGroff
- */
-type RefreshRequest struct {
-	BaseEventRequest
-	RefreshToken string `json:"refreshToken,omitempty"`
-	Token        string `json:"token,omitempty"`
-}
-
-/**
- * @author Brian Pontarelli
- */
-type TwoFactorRequest struct {
-	BaseEventRequest
-	ApplicationId       string `json:"applicationId,omitempty"`
-	AuthenticatorId     string `json:"authenticatorId,omitempty"`
-	Code                string `json:"code,omitempty"`
-	Email               string `json:"email,omitempty"`
-	Method              string `json:"method,omitempty"`
-	MobilePhone         string `json:"mobilePhone,omitempty"`
-	Secret              string `json:"secret,omitempty"`
-	SecretBase32Encoded string `json:"secretBase32Encoded,omitempty"`
-	TwoFactorId         string `json:"twoFactorId,omitempty"`
-}
-
-/**
- * Something that can be required and thus also optional. This currently extends Enableable because anything that is
- * required/optional is almost always enableable as well.
- *
- * @author Brian Pontarelli
- */
-type Requirable struct {
-	Enableable
-	Required bool `json:"required"`
-}
-
-/**
- * @author Daniel DeGroff
- */
-type VerifyEmailResponse struct {
-	BaseHTTPResponse
-	OneTimeCode    string `json:"oneTimeCode,omitempty"`
-	VerificationId string `json:"verificationId,omitempty"`
-}
-
-func (b *VerifyEmailResponse) SetStatus(status int) {
-	b.StatusCode = status
-}
-
-/**
- * The global view of a User. This object contains all global information about the user including birthdate, registration information
- * preferred languages, global attributes, etc.
- *
- * @author Seth Musselman
- */
-type User struct {
-	SecureIdentity
-	Active             bool                       `json:"active"`
-	BirthDate          string                     `json:"birthDate,omitempty"`
-	CleanSpeakId       string                     `json:"cleanSpeakId,omitempty"`
-	Data               map[string]interface{}     `json:"data,omitempty"`
-	Email              string                     `json:"email,omitempty"`
-	Expiry             int64                      `json:"expiry,omitempty"`
-	FirstName          string                     `json:"firstName,omitempty"`
-	FullName           string                     `json:"fullName,omitempty"`
-	ImageUrl           string                     `json:"imageUrl,omitempty"`
-	InsertInstant      int64                      `json:"insertInstant,omitempty"`
-	LastName           string                     `json:"lastName,omitempty"`
-	LastUpdateInstant  int64                      `json:"lastUpdateInstant,omitempty"`
-	Memberships        []GroupMember              `json:"memberships,omitempty"`
-	MiddleName         string                     `json:"middleName,omitempty"`
-	MobilePhone        string                     `json:"mobilePhone,omitempty"`
-	ParentEmail        string                     `json:"parentEmail,omitempty"`
-	PreferredLanguages []string                   `json:"preferredLanguages,omitempty"`
-	Registrations      []UserRegistration         `json:"registrations,omitempty"`
-	TenantId           string                     `json:"tenantId,omitempty"`
-	Timezone           string                     `json:"timezone,omitempty"`
-	TwoFactor          UserTwoFactorConfiguration `json:"twoFactor,omitempty"`
-}
-
-/**
- * @author Daniel DeGroff
- */
-type BaseLoginRequest struct {
-	BaseEventRequest
-	ApplicationId string   `json:"applicationId,omitempty"`
-	IpAddress     string   `json:"ipAddress,omitempty"`
-	MetaData      MetaData `json:"metaData,omitempty"`
-	NewDevice     bool     `json:"newDevice"`
-	NoJWT         bool     `json:"noJWT"`
-}
-
-/**
- * @author Daniel DeGroff
- */
-<<<<<<< HEAD
-type SAMLv2IdPInitiatedIdentityProvider struct {
-	BaseSAMLv2IdentityProvider
-	Issuer string `json:"issuer,omitempty"`
-}
-
-/**
- * @author Brian Pontarelli
- */
-type LoginResponse struct {
-	BaseHTTPResponse
-	Actions                    []LoginPreventedResponse `json:"actions,omitempty"`
-	ChangePasswordId           string                   `json:"changePasswordId,omitempty"`
-	ChangePasswordReason       ChangePasswordReason     `json:"changePasswordReason,omitempty"`
-	ConfigurableMethods        []string                 `json:"configurableMethods,omitempty"`
-	EmailVerificationId        string                   `json:"emailVerificationId,omitempty"`
-	IdentityVerificationId     string                   `json:"identityVerificationId,omitempty"`
-	Methods                    []TwoFactorMethod        `json:"methods,omitempty"`
-	PendingIdPLinkId           string                   `json:"pendingIdPLinkId,omitempty"`
-	RefreshToken               string                   `json:"refreshToken,omitempty"`
-	RefreshTokenId             string                   `json:"refreshTokenId,omitempty"`
-	RegistrationVerificationId string                   `json:"registrationVerificationId,omitempty"`
-	State                      map[string]interface{}   `json:"state,omitempty"`
-	ThreatsDetected            []AuthenticationThreats  `json:"threatsDetected,omitempty"`
-	Token                      string                   `json:"token,omitempty"`
-	TokenExpirationInstant     int64                    `json:"tokenExpirationInstant,omitempty"`
-	TrustToken                 string                   `json:"trustToken,omitempty"`
-	TwoFactorId                string                   `json:"twoFactorId,omitempty"`
-	TwoFactorTrustId           string                   `json:"twoFactorTrustId,omitempty"`
-	User                       User                     `json:"user,omitempty"`
-}
-
-func (b *LoginResponse) SetStatus(status int) {
-	b.StatusCode = status
-=======
-type KafkaConfiguration struct {
-	Enableable
-	DefaultTopic string            `json:"defaultTopic,omitempty"`
-	Producer     map[string]string `json:"producer,omitempty"`
->>>>>>> 900523c0
-}
-
-/**
- * @author Daniel DeGroff
- */
-type PasswordlessLoginRequest struct {
-	BaseLoginRequest
-	Code             string `json:"code,omitempty"`
-	TwoFactorTrustId string `json:"twoFactorTrustId,omitempty"`
-}
-
-/**
- * Models the User Update Event once it is completed. This cannot be transactional.
- *
- * @author Daniel DeGroff
- */
-type UserUpdateCompleteEvent struct {
-	BaseUserEvent
-	Original User `json:"original,omitempty"`
-}
-
-/**
- * Models the User Update Event.
- *
- * @author Brian Pontarelli
- */
-type UserUpdateEvent struct {
-	BaseUserEvent
-	Original User `json:"original,omitempty"`
-}
-
-/**
- * Entity API response object.
- *
- * @author Brian Pontarelli
- */
-type EntityResponse struct {
-	BaseHTTPResponse
-	Entity Entity `json:"entity,omitempty"`
-}
-
-func (b *EntityResponse) SetStatus(status int) {
-	b.StatusCode = status
-}
-
-/**
- * Used by the Relying Party to specify their requirements for authenticator attributes. Fields use the deprecated "resident key" terminology to refer
- * to client-side discoverable credentials to maintain backwards compatibility with WebAuthn Level 1.
- *
- * @author Spencer Witt
- */
-type AuthenticatorSelectionCriteria struct {
-	AuthenticatorAttachment AuthenticatorAttachment     `json:"authenticatorAttachment,omitempty"`
-	RequireResidentKey      bool                        `json:"requireResidentKey"`
-	ResidentKey             ResidentKeyRequirement      `json:"residentKey,omitempty"`
-	UserVerification        UserVerificationRequirement `json:"userVerification,omitempty"`
-}
-
-/**
- * API request for sending out family requests to parent's.
- *
- * @author Brian Pontarelli
- */
-type FamilyEmailRequest struct {
-	ParentEmail string `json:"parentEmail,omitempty"`
-}
-
-/**
- * Refresh Token Import request.
- *
- * @author Brett Guy
- */
-type RefreshTokenImportRequest struct {
-	RefreshTokens         []RefreshToken `json:"refreshTokens,omitempty"`
-	ValidateDbConstraints bool           `json:"validateDbConstraints"`
-}
-
-/**
- * The IdP behavior when no user link has been made yet.
- *
- * @author Daniel DeGroff
- */
-type IdentityProviderLinkingStrategy string
-
-func (e IdentityProviderLinkingStrategy) String() string {
-	return string(e)
-}
-
-const (
-	IdentityProviderLinkingStrategy_CreatePendingLink             IdentityProviderLinkingStrategy = "CreatePendingLink"
-	IdentityProviderLinkingStrategy_Disabled                      IdentityProviderLinkingStrategy = "Disabled"
-	IdentityProviderLinkingStrategy_LinkAnonymously               IdentityProviderLinkingStrategy = "LinkAnonymously"
-	IdentityProviderLinkingStrategy_LinkByEmail                   IdentityProviderLinkingStrategy = "LinkByEmail"
-	IdentityProviderLinkingStrategy_LinkByEmailForExistingUser    IdentityProviderLinkingStrategy = "LinkByEmailForExistingUser"
-	IdentityProviderLinkingStrategy_LinkByUsername                IdentityProviderLinkingStrategy = "LinkByUsername"
-	IdentityProviderLinkingStrategy_LinkByUsernameForExistingUser IdentityProviderLinkingStrategy = "LinkByUsernameForExistingUser"
-	IdentityProviderLinkingStrategy_Unsupported                   IdentityProviderLinkingStrategy = "Unsupported"
-)
-
-/**
- * @author Daniel DeGroff
- */
-type MultiFactorLoginPolicy string
-
-func (e MultiFactorLoginPolicy) String() string {
-	return string(e)
-}
-
-const (
-	MultiFactorLoginPolicy_Disabled MultiFactorLoginPolicy = "Disabled"
-	MultiFactorLoginPolicy_Enabled  MultiFactorLoginPolicy = "Enabled"
-	MultiFactorLoginPolicy_Required MultiFactorLoginPolicy = "Required"
-)
-
-/**
- * @author Daniel DeGroff
- */
-type IdentityProviderLinkRequest struct {
-	BaseEventRequest
-	IdentityProviderLink IdentityProviderLink `json:"identityProviderLink,omitempty"`
-	PendingIdPLinkId     string               `json:"pendingIdPLinkId,omitempty"`
-}
-
-/**
- * Google social login provider.
- *
- * @author Daniel DeGroff
- */
-type GoogleIdentityProvider struct {
-	BaseIdentityProvider
-	ButtonText   string                           `json:"buttonText,omitempty"`
-	ClientId     string                           `json:"client_id,omitempty"`
-	ClientSecret string                           `json:"client_secret,omitempty"`
-	LoginMethod  IdentityProviderLoginMethod      `json:"loginMethod,omitempty"`
-	Properties   GoogleIdentityProviderProperties `json:"properties,omitempty"`
-	Scope        string                           `json:"scope,omitempty"`
-}
-
-/**
- * Group Member Request
- *
- * @author Daniel DeGroff
- */
-type MemberRequest struct {
-	Members map[string][]GroupMember `json:"members,omitempty"`
-}
-
-/**
- * Email template response.
- *
- * @author Brian Pontarelli
- */
-type EmailTemplateResponse struct {
-	BaseHTTPResponse
-	EmailTemplate  EmailTemplate   `json:"emailTemplate,omitempty"`
-	EmailTemplates []EmailTemplate `json:"emailTemplates,omitempty"`
-}
-
-func (b *EmailTemplateResponse) SetStatus(status int) {
-	b.StatusCode = status
-}
-
-/**
- * @author Brett Guy
- */
-type IPAccessControlEntryAction string
-
-func (e IPAccessControlEntryAction) String() string {
-	return string(e)
-}
-
-const (
-	IPAccessControlEntryAction_Allow IPAccessControlEntryAction = "Allow"
-	IPAccessControlEntryAction_Block IPAccessControlEntryAction = "Block"
-)
-
-/**
- * Key API response object.
- *
- * @author Daniel DeGroff
- */
-type KeyResponse struct {
-	BaseHTTPResponse
-	Key  Key   `json:"key,omitempty"`
-	Keys []Key `json:"keys,omitempty"`
-}
-
-func (b *KeyResponse) SetStatus(status int) {
-	b.StatusCode = status
-}
-
-/**
- * Search criteria for Keys
- *
- * @author Spencer Witt
- */
-type KeySearchCriteria struct {
-	BaseSearchCriteria
-	Algorithm KeyAlgorithm `json:"algorithm,omitempty"`
-	Name      string       `json:"name,omitempty"`
-	Type      KeyType      `json:"type,omitempty"`
-}
-
-/**
- * Stores an message template used to distribute messages;
- *
- * @author Michael Sleevi
- */
-type MessageTemplate struct {
-	Data              map[string]interface{} `json:"data,omitempty"`
-	Id                string                 `json:"id,omitempty"`
-	InsertInstant     int64                  `json:"insertInstant,omitempty"`
-	LastUpdateInstant int64                  `json:"lastUpdateInstant,omitempty"`
-	Name              string                 `json:"name,omitempty"`
-	Type              MessageType            `json:"type,omitempty"`
-}
-
-/**
- * Models the User Reactivate Event.
- *
- * @author Brian Pontarelli
- */
-type UserReactivateEvent struct {
-	BaseUserEvent
-}
-
-/**
- * @author Daniel DeGroff
- */
-type FormField struct {
-	Confirm           bool                   `json:"confirm"`
-	ConsentId         string                 `json:"consentId,omitempty"`
-	Control           FormControl            `json:"control,omitempty"`
-	Data              map[string]interface{} `json:"data,omitempty"`
-	Description       string                 `json:"description,omitempty"`
-	Id                string                 `json:"id,omitempty"`
-	InsertInstant     int64                  `json:"insertInstant,omitempty"`
-	Key               string                 `json:"key,omitempty"`
-	LastUpdateInstant int64                  `json:"lastUpdateInstant,omitempty"`
-	Name              string                 `json:"name,omitempty"`
-	Options           []string               `json:"options,omitempty"`
-	Required          bool                   `json:"required"`
-	Type              FormDataType           `json:"type,omitempty"`
-	Validator         FormFieldValidator     `json:"validator,omitempty"`
-}
-
-/**
- * Search request for Applications
- *
- * @author Spencer Witt
- */
-type ApplicationSearchRequest struct {
-	ExpandableRequest
-	Search ApplicationSearchCriteria `json:"search,omitempty"`
-}
-
-/**
- * A custom OAuth scope for a specific application.
- *
- * @author Spencer Witt
- */
-type ApplicationOAuthScope struct {
-	ApplicationId         string                 `json:"applicationId,omitempty"`
-	Data                  map[string]interface{} `json:"data,omitempty"`
-	DefaultConsentDetail  string                 `json:"defaultConsentDetail,omitempty"`
-	DefaultConsentMessage string                 `json:"defaultConsentMessage,omitempty"`
-	Description           string                 `json:"description,omitempty"`
-	Id                    string                 `json:"id,omitempty"`
-	InsertInstant         int64                  `json:"insertInstant,omitempty"`
-	LastUpdateInstant     int64                  `json:"lastUpdateInstant,omitempty"`
-	Name                  string                 `json:"name,omitempty"`
-	Required              bool                   `json:"required"`
-}
-
-/**
- * Models the Group Create Complete Event.
- *
- * @author Daniel DeGroff
- */
-type GroupDeleteCompleteEvent struct {
-	BaseGroupEvent
-}
-
-/**
- * Models the JWT Refresh Event. This event will be fired when a JWT is "refreshed" (generated) using a Refresh Token.
- *
- * @author Daniel DeGroff
- */
-type JWTRefreshEvent struct {
-	BaseEvent
-	ApplicationId string `json:"applicationId,omitempty"`
-	Original      string `json:"original,omitempty"`
-	RefreshToken  string `json:"refreshToken,omitempty"`
-	Token         string `json:"token,omitempty"`
-	UserId        string `json:"userId,omitempty"`
-}
-
-/**
- * @author Brett Pontarelli
- */
-type TenantCaptchaConfiguration struct {
-	Enableable
-	CaptchaMethod CaptchaMethod `json:"captchaMethod,omitempty"`
-	SecretKey     string        `json:"secretKey,omitempty"`
-	SiteKey       string        `json:"siteKey,omitempty"`
-	Threshold     float64       `json:"threshold,omitempty"`
-}
-
-/**
- * @author Daniel DeGroff
- */
-type LoginRecordSearchRequest struct {
-	RetrieveTotal bool                      `json:"retrieveTotal"`
-	Search        LoginRecordSearchCriteria `json:"search,omitempty"`
-}
-
-/**
- * Models the User Create Event.
- *
- * @author Brian Pontarelli
- */
-type UserCreateEvent struct {
-	BaseUserEvent
-}
-
-/**
- * User Action Reason API request object.
- *
- * @author Brian Pontarelli
- */
-type UserActionReasonRequest struct {
-	UserActionReason UserActionReason `json:"userActionReason,omitempty"`
-}
-
-/**
- * @author Lyle Schemmerling
- */
-type BaseSAMLv2IdentityProvider struct {
-	BaseIdentityProvider
-	AssertionDecryptionConfiguration SAMLv2AssertionDecryptionConfiguration `json:"assertionDecryptionConfiguration,omitempty"`
-	EmailClaim                       string                                 `json:"emailClaim,omitempty"`
-	KeyId                            string                                 `json:"keyId,omitempty"`
-	UniqueIdClaim                    string                                 `json:"uniqueIdClaim,omitempty"`
-	UseNameIdForEmail                bool                                   `json:"useNameIdForEmail"`
-	UsernameClaim                    string                                 `json:"usernameClaim,omitempty"`
-}
-
-/**
- * Options to request extensions during credential registration
- *
- * @author Spencer Witt
- */
-type WebAuthnRegistrationExtensionOptions struct {
-	CredProps bool `json:"credProps"`
-}
-
-/**
- * @author Daniel DeGroff
- */
-type AccessToken struct {
-	BaseHTTPResponse
-	AccessToken    string    `json:"access_token,omitempty"`
-	ExpiresIn      int       `json:"expires_in,omitempty"`
-	IdToken        string    `json:"id_token,omitempty"`
-	RefreshToken   string    `json:"refresh_token,omitempty"`
-	RefreshTokenId string    `json:"refresh_token_id,omitempty"`
-	Scope          string    `json:"scope,omitempty"`
-	TokenType      TokenType `json:"token_type,omitempty"`
-	UserId         string    `json:"userId,omitempty"`
-}
-
-func (b *AccessToken) SetStatus(status int) {
-	b.StatusCode = status
-}
-
-/**
- * Search API response.
- *
- * @author Brian Pontarelli
- */
-type SearchResponse struct {
-	BaseHTTPResponse
-	ExpandableResponse
-	NextResults string `json:"nextResults,omitempty"`
-	Total       int64  `json:"total,omitempty"`
-	Users       []User `json:"users,omitempty"`
-}
-
-func (b *SearchResponse) SetStatus(status int) {
-	b.StatusCode = status
-}
-
-/**
- * @author Daniel DeGroff
- */
-type SendResponse struct {
-	BaseHTTPResponse
-	AnonymousResults map[string]EmailTemplateErrors `json:"anonymousResults,omitempty"`
-	Results          map[string]EmailTemplateErrors `json:"results,omitempty"`
-}
-
-func (b *SendResponse) SetStatus(status int) {
-	b.StatusCode = status
-}
-
-type EmailTemplateErrors struct {
-	ParseErrors  map[string]string `json:"parseErrors,omitempty"`
-	RenderErrors map[string]string `json:"renderErrors,omitempty"`
-}
-
-/**
- * The phases of a time-based user action.
- *
- * @author Brian Pontarelli
- */
-type UserActionPhase string
-
-func (e UserActionPhase) String() string {
-	return string(e)
-}
-
-const (
-	UserActionPhase_Start  UserActionPhase = "start"
-	UserActionPhase_Modify UserActionPhase = "modify"
-	UserActionPhase_Cancel UserActionPhase = "cancel"
-	UserActionPhase_End    UserActionPhase = "end"
-)
-
-/**
- * @author Daniel DeGroff
- */
-type RememberPreviousPasswords struct {
-	Enableable
-	Count int `json:"count,omitempty"`
-}
-
-/**
- * The types of lambdas that indicate how they are invoked by FusionAuth.
- *
- * @author Brian Pontarelli
- */
-type LambdaType string
-
-func (e LambdaType) String() string {
-	return string(e)
-}
-
-const (
-	LambdaType_JWTPopulate                       LambdaType = "JWTPopulate"
-	LambdaType_OpenIDReconcile                   LambdaType = "OpenIDReconcile"
-	LambdaType_SAMLv2Reconcile                   LambdaType = "SAMLv2Reconcile"
-	LambdaType_SAMLv2Populate                    LambdaType = "SAMLv2Populate"
-	LambdaType_AppleReconcile                    LambdaType = "AppleReconcile"
-	LambdaType_ExternalJWTReconcile              LambdaType = "ExternalJWTReconcile"
-	LambdaType_FacebookReconcile                 LambdaType = "FacebookReconcile"
-	LambdaType_GoogleReconcile                   LambdaType = "GoogleReconcile"
-	LambdaType_HYPRReconcile                     LambdaType = "HYPRReconcile"
-	LambdaType_TwitterReconcile                  LambdaType = "TwitterReconcile"
-	LambdaType_LDAPConnectorReconcile            LambdaType = "LDAPConnectorReconcile"
-	LambdaType_LinkedInReconcile                 LambdaType = "LinkedInReconcile"
-	LambdaType_EpicGamesReconcile                LambdaType = "EpicGamesReconcile"
-	LambdaType_NintendoReconcile                 LambdaType = "NintendoReconcile"
-	LambdaType_SonyPSNReconcile                  LambdaType = "SonyPSNReconcile"
-	LambdaType_SteamReconcile                    LambdaType = "SteamReconcile"
-	LambdaType_TwitchReconcile                   LambdaType = "TwitchReconcile"
-	LambdaType_XboxReconcile                     LambdaType = "XboxReconcile"
-	LambdaType_ClientCredentialsJWTPopulate      LambdaType = "ClientCredentialsJWTPopulate"
-	LambdaType_SCIMServerGroupRequestConverter   LambdaType = "SCIMServerGroupRequestConverter"
-	LambdaType_SCIMServerGroupResponseConverter  LambdaType = "SCIMServerGroupResponseConverter"
-	LambdaType_SCIMServerUserRequestConverter    LambdaType = "SCIMServerUserRequestConverter"
-	LambdaType_SCIMServerUserResponseConverter   LambdaType = "SCIMServerUserResponseConverter"
-	LambdaType_SelfServiceRegistrationValidation LambdaType = "SelfServiceRegistrationValidation"
-	LambdaType_UserInfoPopulate                  LambdaType = "UserInfoPopulate"
-	LambdaType_LoginValidation                   LambdaType = "LoginValidation"
-)
-
-/**
- * The <i>authenticator's</i> response for the registration ceremony in its encoded format
- *
- * @author Spencer Witt
- */
-type WebAuthnAuthenticatorRegistrationResponse struct {
-	BaseHTTPResponse
-	AttestationObject string `json:"attestationObject,omitempty"`
-	ClientDataJSON    string `json:"clientDataJSON,omitempty"`
-}
-
-func (b *WebAuthnAuthenticatorRegistrationResponse) SetStatus(status int) {
-	b.StatusCode = status
-}
-
-/**
- * A marker interface indicating this event is not scoped to a tenant and will be sent to all webhooks.
- *
- * @author Daniel DeGroff
- */
-<<<<<<< HEAD
-type OpenIdConnectIdentityProvider struct {
-	BaseIdentityProvider
-	ButtonImageURL string                              `json:"buttonImageURL,omitempty"`
-	ButtonText     string                              `json:"buttonText,omitempty"`
-	Domains        []string                            `json:"domains,omitempty"`
-	Oauth2         IdentityProviderOauth2Configuration `json:"oauth2,omitempty"`
-	PostRequest    bool                                `json:"postRequest"`
-}
-
-type VerificationId struct {
-	Id          string `json:"id,omitempty"`
-	OneTimeCode string `json:"oneTimeCode,omitempty"`
-	Type        string `json:"type,omitempty"`
-	Value       string `json:"value,omitempty"`
-}
-
-type ProviderLambdaConfiguration struct {
-	ReconcileId string `json:"reconcileId,omitempty"`
-=======
-type InstanceEvent struct {
-	NonTransactionalEvent
->>>>>>> 900523c0
-}
-
-/**
- * API request to import an existing WebAuthn credential(s)
- *
- * @author Spencer Witt
- */
-type WebAuthnCredentialImportRequest struct {
-	Credentials           []WebAuthnCredential `json:"credentials,omitempty"`
-	ValidateDbConstraints bool                 `json:"validateDbConstraints"`
-}
-
-/**
- * Configuration for signing webhooks.
- *
- * @author Brent Halsey
- */
-type WebhookSignatureConfiguration struct {
-	Enableable
-	SigningKeyId string `json:"signingKeyId,omitempty"`
-}
-
-/**
- * @author Daniel DeGroff
- */
-type PasswordlessStartRequest struct {
-	ApplicationId string                 `json:"applicationId,omitempty"`
-	LoginId       string                 `json:"loginId,omitempty"`
-	State         map[string]interface{} `json:"state,omitempty"`
-}
-
-/**
- * API response for retrieving Refresh Tokens
- *
- * @author Daniel DeGroff
- */
-<<<<<<< HEAD
-type UserConsent struct {
-	Consent           Consent                `json:"consent,omitempty"`
-	ConsentId         string                 `json:"consentId,omitempty"`
-	Data              map[string]interface{} `json:"data,omitempty"`
-	GiverUserId       string                 `json:"giverUserId,omitempty"`
-	Id                string                 `json:"id,omitempty"`
-	InsertInstant     int64                  `json:"insertInstant,omitempty"`
-	LastUpdateInstant int64                  `json:"lastUpdateInstant,omitempty"`
-	Status            ConsentStatus          `json:"status,omitempty"`
-	UserId            string                 `json:"userId,omitempty"`
-	Values            []string               `json:"values,omitempty"`
-}
-
-/**
- * A displayable raw login that includes application name and user loginId.
- *
- * @author Brian Pontarelli
- */
-type DisplayableRawLogin struct {
-	RawLogin
-	ApplicationName string   `json:"applicationName,omitempty"`
-	Location        Location `json:"location,omitempty"`
-	LoginId         string   `json:"loginId,omitempty"`
-	LoginIdType     string   `json:"loginIdType,omitempty"`
-}
-
-/**
- * Search response for Themes
- *
- * @author Mark Manes
- */
-type ThemeSearchResponse struct {
-=======
-type RefreshTokenResponse struct {
->>>>>>> 900523c0
-	BaseHTTPResponse
-	RefreshToken  RefreshToken   `json:"refreshToken,omitempty"`
-	RefreshTokens []RefreshToken `json:"refreshTokens,omitempty"`
-}
-
-func (b *RefreshTokenResponse) SetStatus(status int) {
-	b.StatusCode = status
-}
-
-/**
- * Registration API request object.
- *
- * @author Brian Pontarelli
- */
-type RegistrationRequest struct {
-	BaseEventRequest
-	DisableDomainBlock           bool             `json:"disableDomainBlock"`
-	GenerateAuthenticationToken  bool             `json:"generateAuthenticationToken"`
-	Registration                 UserRegistration `json:"registration,omitempty"`
-	SendSetPasswordEmail         bool             `json:"sendSetPasswordEmail"`
-	SkipRegistrationVerification bool             `json:"skipRegistrationVerification"`
-	SkipVerification             bool             `json:"skipVerification"`
-	User                         User             `json:"user,omitempty"`
-}
-
-/**
- * @author Daniel DeGroff
- */
-type SystemTrustedProxyConfigurationPolicy string
-
-func (e SystemTrustedProxyConfigurationPolicy) String() string {
-	return string(e)
-}
-
-const (
-	SystemTrustedProxyConfigurationPolicy_All            SystemTrustedProxyConfigurationPolicy = "All"
-	SystemTrustedProxyConfigurationPolicy_OnlyConfigured SystemTrustedProxyConfigurationPolicy = "OnlyConfigured"
-)
-
-/**
- * Request for managing FusionAuth Reactor and licenses.
- *
- * @author Brian Pontarelli
- */
-type ReactorRequest struct {
-	License   string `json:"license,omitempty"`
-	LicenseId string `json:"licenseId,omitempty"`
-}
-
-/**
- * Search results.
- *
- * @author Brian Pontarelli
- */
-type SearchResults struct {
-	NextResults        string        `json:"nextResults,omitempty"`
-	Results            []interface{} `json:"results,omitempty"`
-	Total              int64         `json:"total,omitempty"`
-	TotalEqualToActual bool          `json:"totalEqualToActual"`
-}
-
-/**
- * Response for the daily active user report.
- *
- * @author Brian Pontarelli
- */
-type DailyActiveUserReportResponse struct {
-	BaseHTTPResponse
-	DailyActiveUsers []Count `json:"dailyActiveUsers,omitempty"`
-	Total            int64   `json:"total,omitempty"`
-}
-
-func (b *DailyActiveUserReportResponse) SetStatus(status int) {
-	b.StatusCode = status
-}
-
-/**
- * SAML v2 IdP Initiated identity provider configuration.
- *
- * @author Daniel DeGroff
- */
-type SAMLv2IdPInitiatedIdentityProvider struct {
-	BaseSAMLv2IdentityProvider
-	Issuer string `json:"issuer,omitempty"`
-}
-
-/**
- * @author Daniel DeGroff
- */
-type DeviceApprovalResponse struct {
-	BaseHTTPResponse
-	DeviceGrantStatus    string               `json:"deviceGrantStatus,omitempty"`
-	DeviceInfo           DeviceInfo           `json:"deviceInfo,omitempty"`
-	IdentityProviderLink IdentityProviderLink `json:"identityProviderLink,omitempty"`
-	TenantId             string               `json:"tenantId,omitempty"`
-	UserId               string               `json:"userId,omitempty"`
-}
-
-func (b *DeviceApprovalResponse) SetStatus(status int) {
-	b.StatusCode = status
-}
-
-/**
- * @author Daniel DeGroff
- */
-type UserTwoFactorConfiguration struct {
-	Methods       []TwoFactorMethod `json:"methods,omitempty"`
-	RecoveryCodes []string          `json:"recoveryCodes,omitempty"`
-}
-
-/**
- * Search request for email templates
- *
- * @author Mark Manes
- */
-type EmailTemplateSearchRequest struct {
-	Search EmailTemplateSearchCriteria `json:"search,omitempty"`
-}
-
-/**
-<<<<<<< HEAD
- * @author Brady Wied
- */
-type IdentityType struct {
-	Name string `json:"name,omitempty"`
-}
-
-/**
-=======
- * The summary of the action that is preventing login to be returned on the login response.
- *
->>>>>>> 900523c0
- * @author Daniel DeGroff
- */
-type LoginPreventedResponse struct {
-	BaseHTTPResponse
-	ActionerUserId  string `json:"actionerUserId,omitempty"`
-	ActionId        string `json:"actionId,omitempty"`
-	Expiry          int64  `json:"expiry,omitempty"`
-	LocalizedName   string `json:"localizedName,omitempty"`
-	LocalizedOption string `json:"localizedOption,omitempty"`
-	LocalizedReason string `json:"localizedReason,omitempty"`
-	Name            string `json:"name,omitempty"`
-	Option          string `json:"option,omitempty"`
-	Reason          string `json:"reason,omitempty"`
-	ReasonCode      string `json:"reasonCode,omitempty"`
-}
-
-func (b *LoginPreventedResponse) SetStatus(status int) {
-	b.StatusCode = status
-}
-
-/**
- * Models content user action options.
- *
- * @author Brian Pontarelli
- */
-type UserActionOption struct {
-	LocalizedNames map[string]string `json:"localizedNames,omitempty"`
-	Name           string            `json:"name,omitempty"`
-}
-
-/**
- * Event log response.
- *
- * @author Daniel DeGroff
- */
-type EventLogResponse struct {
-	BaseHTTPResponse
-	EventLog EventLog `json:"eventLog,omitempty"`
-}
-
-func (b *EventLogResponse) SetStatus(status int) {
-	b.StatusCode = status
-}
-
-/**
- * @author Daniel DeGroff
- */
-type SAMLv2IdPInitiatedApplicationConfiguration struct {
-	BaseIdentityProviderApplicationConfiguration
-}
-
-/**
- * @author andrewpai
- */
-type SelfServiceFormConfiguration struct {
-	RequireCurrentPasswordOnPasswordChange bool `json:"requireCurrentPasswordOnPasswordChange"`
-}
-
-/**
- * Models the Group Update Complete Event.
- *
- * @author Daniel DeGroff
- */
-type GroupUpdateCompleteEvent struct {
-	BaseGroupEvent
-	Original Group `json:"original,omitempty"`
-}
-
-/**
- * Reindex API request
- *
- * @author Daniel DeGroff
- */
-type ReindexRequest struct {
-	Index string `json:"index,omitempty"`
-}
-
-<<<<<<< HEAD
-type WebhookEventLog struct {
-	Attempts           []WebhookAttemptLog    `json:"attempts,omitempty"`
-	Data               map[string]interface{} `json:"data,omitempty"`
-	Event              map[string]interface{} `json:"event,omitempty"`
-	EventResult        WebhookEventResult     `json:"eventResult,omitempty"`
-	EventType          EventType              `json:"eventType,omitempty"`
-	FailedAttempts     int                    `json:"failedAttempts,omitempty"`
-	Id                 string                 `json:"id,omitempty"`
-	InsertInstant      int64                  `json:"insertInstant,omitempty"`
-	LastAttemptInstant int64                  `json:"lastAttemptInstant,omitempty"`
-	LastUpdateInstant  int64                  `json:"lastUpdateInstant,omitempty"`
-	LinkedObjectId     string                 `json:"linkedObjectId,omitempty"`
-	Sequence           int64                  `json:"sequence,omitempty"`
-	SuccessfulAttempts int                    `json:"successfulAttempts,omitempty"`
-=======
-/**
- * @author Daniel DeGroff
- */
-type ApplicationExternalIdentifierConfiguration struct {
-	TwoFactorTrustIdTimeToLiveInSeconds int `json:"twoFactorTrustIdTimeToLiveInSeconds,omitempty"`
->>>>>>> 900523c0
-}
-
-/**
- * @author Seth Musselman
- */
-type Application struct {
-	AccessControlConfiguration       ApplicationAccessControlConfiguration      `json:"accessControlConfiguration,omitempty"`
-	Active                           bool                                       `json:"active"`
-	AuthenticationTokenConfiguration AuthenticationTokenConfiguration           `json:"authenticationTokenConfiguration,omitempty"`
-	CleanSpeakConfiguration          CleanSpeakConfiguration                    `json:"cleanSpeakConfiguration,omitempty"`
-	Data                             map[string]interface{}                     `json:"data,omitempty"`
-	EmailConfiguration               ApplicationEmailConfiguration              `json:"emailConfiguration,omitempty"`
-	ExternalIdentifierConfiguration  ApplicationExternalIdentifierConfiguration `json:"externalIdentifierConfiguration,omitempty"`
-	FormConfiguration                ApplicationFormConfiguration               `json:"formConfiguration,omitempty"`
-	Id                               string                                     `json:"id,omitempty"`
-	InsertInstant                    int64                                      `json:"insertInstant,omitempty"`
-	JwtConfiguration                 JWTConfiguration                           `json:"jwtConfiguration,omitempty"`
-	LambdaConfiguration              LambdaConfiguration                        `json:"lambdaConfiguration,omitempty"`
-	LastUpdateInstant                int64                                      `json:"lastUpdateInstant,omitempty"`
-	LoginConfiguration               LoginConfiguration                         `json:"loginConfiguration,omitempty"`
-	MultiFactorConfiguration         ApplicationMultiFactorConfiguration        `json:"multiFactorConfiguration,omitempty"`
-	Name                             string                                     `json:"name,omitempty"`
-	OauthConfiguration               OAuth2Configuration                        `json:"oauthConfiguration,omitempty"`
-	PasswordlessConfiguration        PasswordlessConfiguration                  `json:"passwordlessConfiguration,omitempty"`
-	RegistrationConfiguration        RegistrationConfiguration                  `json:"registrationConfiguration,omitempty"`
-	RegistrationDeletePolicy         ApplicationRegistrationDeletePolicy        `json:"registrationDeletePolicy,omitempty"`
-	Roles                            []ApplicationRole                          `json:"roles,omitempty"`
-	Samlv2Configuration              SAMLv2Configuration                        `json:"samlv2Configuration,omitempty"`
-	Scopes                           []ApplicationOAuthScope                    `json:"scopes,omitempty"`
-	State                            ObjectState                                `json:"state,omitempty"`
-	TenantId                         string                                     `json:"tenantId,omitempty"`
-	ThemeId                          string                                     `json:"themeId,omitempty"`
-	Unverified                       RegistrationUnverifiedOptions              `json:"unverified,omitempty"`
-	VerificationEmailTemplateId      string                                     `json:"verificationEmailTemplateId,omitempty"`
-	VerificationStrategy             VerificationStrategy                       `json:"verificationStrategy,omitempty"`
-	VerifyRegistration               bool                                       `json:"verifyRegistration"`
-	WebAuthnConfiguration            ApplicationWebAuthnConfiguration           `json:"webAuthnConfiguration,omitempty"`
-}
-
-type ApplicationEmailConfiguration struct {
-	EmailUpdateEmailTemplateId           string `json:"emailUpdateEmailTemplateId,omitempty"`
-	EmailVerificationEmailTemplateId     string `json:"emailVerificationEmailTemplateId,omitempty"`
-	EmailVerifiedEmailTemplateId         string `json:"emailVerifiedEmailTemplateId,omitempty"`
-	ForgotPasswordEmailTemplateId        string `json:"forgotPasswordEmailTemplateId,omitempty"`
-	LoginIdInUseOnCreateEmailTemplateId  string `json:"loginIdInUseOnCreateEmailTemplateId,omitempty"`
-	LoginIdInUseOnUpdateEmailTemplateId  string `json:"loginIdInUseOnUpdateEmailTemplateId,omitempty"`
-	LoginNewDeviceEmailTemplateId        string `json:"loginNewDeviceEmailTemplateId,omitempty"`
-	LoginSuspiciousEmailTemplateId       string `json:"loginSuspiciousEmailTemplateId,omitempty"`
-	PasswordlessEmailTemplateId          string `json:"passwordlessEmailTemplateId,omitempty"`
-	PasswordResetSuccessEmailTemplateId  string `json:"passwordResetSuccessEmailTemplateId,omitempty"`
-	PasswordUpdateEmailTemplateId        string `json:"passwordUpdateEmailTemplateId,omitempty"`
-	SetPasswordEmailTemplateId           string `json:"setPasswordEmailTemplateId,omitempty"`
-	TwoFactorMethodAddEmailTemplateId    string `json:"twoFactorMethodAddEmailTemplateId,omitempty"`
-	TwoFactorMethodRemoveEmailTemplateId string `json:"twoFactorMethodRemoveEmailTemplateId,omitempty"`
-}
-
-type AuthenticationTokenConfiguration struct {
-	Enableable
-}
-
-type LambdaConfiguration struct {
-	AccessTokenPopulateId               string `json:"accessTokenPopulateId,omitempty"`
-	IdTokenPopulateId                   string `json:"idTokenPopulateId,omitempty"`
-	Samlv2PopulateId                    string `json:"samlv2PopulateId,omitempty"`
-	SelfServiceRegistrationValidationId string `json:"selfServiceRegistrationValidationId,omitempty"`
-	UserinfoPopulateId                  string `json:"userinfoPopulateId,omitempty"`
-}
-
-type LoginConfiguration struct {
-	AllowTokenRefresh     bool `json:"allowTokenRefresh"`
-	GenerateRefreshTokens bool `json:"generateRefreshTokens"`
-	RequireAuthentication bool `json:"requireAuthentication"`
-}
-
-type PasswordlessConfiguration struct {
-	Enableable
-}
-
-type RegistrationConfiguration struct {
-	Enableable
-	BirthDate          Requirable       `json:"birthDate,omitempty"`
-	ConfirmPassword    bool             `json:"confirmPassword"`
-	FirstName          Requirable       `json:"firstName,omitempty"`
-	FormId             string           `json:"formId,omitempty"`
-	FullName           Requirable       `json:"fullName,omitempty"`
-	LastName           Requirable       `json:"lastName,omitempty"`
-	LoginIdType        LoginIdType      `json:"loginIdType,omitempty"`
-	MiddleName         Requirable       `json:"middleName,omitempty"`
-	MobilePhone        Requirable       `json:"mobilePhone,omitempty"`
-	PreferredLanguages Requirable       `json:"preferredLanguages,omitempty"`
-	Type               RegistrationType `json:"type,omitempty"`
-}
-
-type LoginIdType string
-
-func (e LoginIdType) String() string {
-	return string(e)
-}
-
-const (
-	LoginIdType_Email    LoginIdType = "email"
-	LoginIdType_Username LoginIdType = "username"
-)
-
-type RegistrationType string
-
-func (e RegistrationType) String() string {
-	return string(e)
-}
-
-const (
-	RegistrationType_Basic    RegistrationType = "basic"
-	RegistrationType_Advanced RegistrationType = "advanced"
-)
-
-type SAMLv2Configuration struct {
-	Enableable
-	AssertionEncryptionConfiguration SAMLv2AssertionEncryptionConfiguration `json:"assertionEncryptionConfiguration,omitempty"`
-	Audience                         string                                 `json:"audience,omitempty"`
-	AuthorizedRedirectURLs           []string                               `json:"authorizedRedirectURLs,omitempty"`
-	CallbackURL                      string                                 `json:"callbackURL,omitempty"`
-	Debug                            bool                                   `json:"debug"`
-	DefaultVerificationKeyId         string                                 `json:"defaultVerificationKeyId,omitempty"`
-	InitiatedLogin                   SAMLv2IdPInitiatedLoginConfiguration   `json:"initiatedLogin,omitempty"`
-	Issuer                           string                                 `json:"issuer,omitempty"`
-	KeyId                            string                                 `json:"keyId,omitempty"`
-	LoginHintConfiguration           LoginHintConfiguration                 `json:"loginHintConfiguration,omitempty"`
-	Logout                           SAMLv2Logout                           `json:"logout,omitempty"`
-	LogoutURL                        string                                 `json:"logoutURL,omitempty"`
-	RequireSignedRequests            bool                                   `json:"requireSignedRequests"`
-	XmlSignatureC14nMethod           CanonicalizationMethod                 `json:"xmlSignatureC14nMethod,omitempty"`
-	XmlSignatureLocation             XMLSignatureLocation                   `json:"xmlSignatureLocation,omitempty"`
-}
-
-type SAMLLogoutBehavior string
-
-func (e SAMLLogoutBehavior) String() string {
-	return string(e)
-}
-
-const (
-	SAMLLogoutBehavior_AllParticipants SAMLLogoutBehavior = "AllParticipants"
-	SAMLLogoutBehavior_OnlyOriginator  SAMLLogoutBehavior = "OnlyOriginator"
-)
-
-type XMLSignatureLocation string
-
-func (e XMLSignatureLocation) String() string {
-	return string(e)
-}
-
-const (
-	XMLSignatureLocation_Assertion XMLSignatureLocation = "Assertion"
-	XMLSignatureLocation_Response  XMLSignatureLocation = "Response"
-)
-
-type SAMLv2AssertionEncryptionConfiguration struct {
-	Enableable
-	DigestAlgorithm             string `json:"digestAlgorithm,omitempty"`
-	EncryptionAlgorithm         string `json:"encryptionAlgorithm,omitempty"`
-	KeyLocation                 string `json:"keyLocation,omitempty"`
-	KeyTransportAlgorithm       string `json:"keyTransportAlgorithm,omitempty"`
-	KeyTransportEncryptionKeyId string `json:"keyTransportEncryptionKeyId,omitempty"`
-	MaskGenerationFunction      string `json:"maskGenerationFunction,omitempty"`
-}
-
-type SAMLv2Logout struct {
-	Behavior                 SAMLLogoutBehavior     `json:"behavior,omitempty"`
-	DefaultVerificationKeyId string                 `json:"defaultVerificationKeyId,omitempty"`
-	KeyId                    string                 `json:"keyId,omitempty"`
-	RequireSignedRequests    bool                   `json:"requireSignedRequests"`
-	SingleLogout             SAMLv2SingleLogout     `json:"singleLogout,omitempty"`
-	XmlSignatureC14nMethod   CanonicalizationMethod `json:"xmlSignatureC14nMethod,omitempty"`
-}
-
-type SAMLv2SingleLogout struct {
-	Enableable
-	KeyId                  string                 `json:"keyId,omitempty"`
-	Url                    string                 `json:"url,omitempty"`
-	XmlSignatureC14nMethod CanonicalizationMethod `json:"xmlSignatureC14nMethod,omitempty"`
-}
-
-/**
- * Allows the Relying Party to specify desired attributes of a new credential.
- *
- * @author Spencer Witt
- */
-type PublicKeyCredentialCreationOptions struct {
-	Attestation            AttestationConveyancePreference       `json:"attestation,omitempty"`
-	AuthenticatorSelection AuthenticatorSelectionCriteria        `json:"authenticatorSelection,omitempty"`
-	Challenge              string                                `json:"challenge,omitempty"`
-	ExcludeCredentials     []PublicKeyCredentialDescriptor       `json:"excludeCredentials,omitempty"`
-	Extensions             WebAuthnRegistrationExtensionOptions  `json:"extensions,omitempty"`
-	PubKeyCredParams       []PublicKeyCredentialParameters       `json:"pubKeyCredParams,omitempty"`
-	Rp                     PublicKeyCredentialRelyingPartyEntity `json:"rp,omitempty"`
-	Timeout                int64                                 `json:"timeout,omitempty"`
-	User                   PublicKeyCredentialUserEntity         `json:"user,omitempty"`
-}
-
-/**
- * @author Daniel DeGroff
- */
-type JWTVendResponse struct {
-	BaseHTTPResponse
-	Token string `json:"token,omitempty"`
-}
-
-func (b *JWTVendResponse) SetStatus(status int) {
-	b.StatusCode = status
-}
-
-/**
- * Theme object for values used in the css variables for simple themes.
- *
- * @author Lyle Schemmerling
- */
-type SimpleThemeVariables struct {
-	AlertBackgroundColor        string `json:"alertBackgroundColor,omitempty"`
-	AlertFontColor              string `json:"alertFontColor,omitempty"`
-	BackgroundImageURL          string `json:"backgroundImageURL,omitempty"`
-	BackgroundSize              string `json:"backgroundSize,omitempty"`
-	BorderRadius                string `json:"borderRadius,omitempty"`
-	DeleteButtonColor           string `json:"deleteButtonColor,omitempty"`
-	DeleteButtonFocusColor      string `json:"deleteButtonFocusColor,omitempty"`
-	DeleteButtonTextColor       string `json:"deleteButtonTextColor,omitempty"`
-	DeleteButtonTextFocusColor  string `json:"deleteButtonTextFocusColor,omitempty"`
-	ErrorFontColor              string `json:"errorFontColor,omitempty"`
-	ErrorIconColor              string `json:"errorIconColor,omitempty"`
-	FontColor                   string `json:"fontColor,omitempty"`
-	FontFamily                  string `json:"fontFamily,omitempty"`
-	FooterDisplay               bool   `json:"footerDisplay"`
-	IconBackgroundColor         string `json:"iconBackgroundColor,omitempty"`
-	IconColor                   string `json:"iconColor,omitempty"`
-	InfoIconColor               string `json:"infoIconColor,omitempty"`
-	InputBackgroundColor        string `json:"inputBackgroundColor,omitempty"`
-	InputIconColor              string `json:"inputIconColor,omitempty"`
-	InputTextColor              string `json:"inputTextColor,omitempty"`
-	LinkTextColor               string `json:"linkTextColor,omitempty"`
-	LinkTextFocusColor          string `json:"linkTextFocusColor,omitempty"`
-	LogoImageSize               string `json:"logoImageSize,omitempty"`
-	LogoImageURL                string `json:"logoImageURL,omitempty"`
-	MonoFontColor               string `json:"monoFontColor,omitempty"`
-	MonoFontFamily              string `json:"monoFontFamily,omitempty"`
-	PageBackgroundColor         string `json:"pageBackgroundColor,omitempty"`
-	PanelBackgroundColor        string `json:"panelBackgroundColor,omitempty"`
-	PrimaryButtonColor          string `json:"primaryButtonColor,omitempty"`
-	PrimaryButtonFocusColor     string `json:"primaryButtonFocusColor,omitempty"`
-	PrimaryButtonTextColor      string `json:"primaryButtonTextColor,omitempty"`
-	PrimaryButtonTextFocusColor string `json:"primaryButtonTextFocusColor,omitempty"`
-}
-
-/**
- * @author Daniel DeGroff
- */
-type Sort string
-
-func (e Sort) String() string {
-	return string(e)
-}
-
-const (
-	Sort_Asc  Sort = "asc"
-	Sort_Desc Sort = "desc"
-)
-
-/**
- * Event to indicate an audit log was created.
- *
- * @author Daniel DeGroff
- */
-type AuditLogCreateEvent struct {
-	BaseEvent
-	AuditLog AuditLog `json:"auditLog,omitempty"`
-}
-
-/**
- * Describes the authenticator attachment modality preference for a WebAuthn workflow. See {@link AuthenticatorAttachment}
- *
- * @author Spencer Witt
- */
-type AuthenticatorAttachmentPreference string
-
-func (e AuthenticatorAttachmentPreference) String() string {
-	return string(e)
-}
-
-const (
-	AuthenticatorAttachmentPreference_Any           AuthenticatorAttachmentPreference = "any"
-	AuthenticatorAttachmentPreference_Platform      AuthenticatorAttachmentPreference = "platform"
-	AuthenticatorAttachmentPreference_CrossPlatform AuthenticatorAttachmentPreference = "crossPlatform"
-)
-
-/**
- * User API bulk response object.
- *
- * @author Trevor Smith
- */
-type UserDeleteResponse struct {
-	BaseHTTPResponse
-	DryRun     bool     `json:"dryRun"`
-	HardDelete bool     `json:"hardDelete"`
-	Total      int      `json:"total,omitempty"`
-	UserIds    []string `json:"userIds,omitempty"`
-}
-
-func (b *UserDeleteResponse) SetStatus(status int) {
-	b.StatusCode = status
-}
-
-/**
- * @author Daniel DeGroff
- */
-type TwoFactorStartResponse struct {
-	BaseHTTPResponse
-	Code        string            `json:"code,omitempty"`
-	Methods     []TwoFactorMethod `json:"methods,omitempty"`
-	TwoFactorId string            `json:"twoFactorId,omitempty"`
-}
-
-func (b *TwoFactorStartResponse) SetStatus(status int) {
-	b.StatusCode = status
-}
-
-/**
- * User Action Reason API response object.
- *
- * @author Brian Pontarelli
- */
-type UserActionReasonResponse struct {
-	BaseHTTPResponse
-	UserActionReason  UserActionReason   `json:"userActionReason,omitempty"`
-	UserActionReasons []UserActionReason `json:"userActionReasons,omitempty"`
-}
-
-func (b *UserActionReasonResponse) SetStatus(status int) {
-	b.StatusCode = status
-}
-
-/**
- * Models the User Event (and can be converted to JSON) that is used for all user modifications (create, update,
- * delete).
- *
- * @author Brian Pontarelli
- */
-type UserDeleteEvent struct {
-	BaseUserEvent
-}
-
-/**
- * An expandable API request.
- *
- * @author Daniel DeGroff
- */
-type ExpandableRequest struct {
-	Expand []string `json:"expand,omitempty"`
-}
-
-/**
- * API response for User consent.
- *
- * @author Daniel DeGroff
- */
-type UserConsentRequest struct {
-	UserConsent UserConsent `json:"userConsent,omitempty"`
-}
-
-/**
- * @author Rob Davis
- */
-type TenantSCIMServerConfiguration struct {
-	Enableable
-	ClientEntityTypeId string                 `json:"clientEntityTypeId,omitempty"`
-	Schemas            map[string]interface{} `json:"schemas,omitempty"`
-	ServerEntityTypeId string                 `json:"serverEntityTypeId,omitempty"`
-}
-
-/**
- * Theme API request object.
- *
- * @author Trevor Smith
- */
-type ThemeRequest struct {
-	SourceThemeId string `json:"sourceThemeId,omitempty"`
-	Theme         Theme  `json:"theme,omitempty"`
-}
-
-/**
- * @author Daniel DeGroff
- */
-type OAuthConfigurationResponse struct {
-	BaseHTTPResponse
-	HttpSessionMaxInactiveInterval int                 `json:"httpSessionMaxInactiveInterval,omitempty"`
-	LogoutURL                      string              `json:"logoutURL,omitempty"`
-	OauthConfiguration             OAuth2Configuration `json:"oauthConfiguration,omitempty"`
-}
-
-func (b *OAuthConfigurationResponse) SetStatus(status int) {
-	b.StatusCode = status
-}
-
-/**
- * @author Daniel DeGroff
- */
-type ExternalIdentifierConfiguration struct {
-	AuthorizationGrantIdTimeToLiveInSeconds            int                          `json:"authorizationGrantIdTimeToLiveInSeconds,omitempty"`
-	ChangePasswordIdGenerator                          SecureGeneratorConfiguration `json:"changePasswordIdGenerator,omitempty"`
-	ChangePasswordIdTimeToLiveInSeconds                int                          `json:"changePasswordIdTimeToLiveInSeconds,omitempty"`
-	DeviceCodeTimeToLiveInSeconds                      int                          `json:"deviceCodeTimeToLiveInSeconds,omitempty"`
-	DeviceUserCodeIdGenerator                          SecureGeneratorConfiguration `json:"deviceUserCodeIdGenerator,omitempty"`
-	EmailVerificationIdGenerator                       SecureGeneratorConfiguration `json:"emailVerificationIdGenerator,omitempty"`
-	EmailVerificationIdTimeToLiveInSeconds             int                          `json:"emailVerificationIdTimeToLiveInSeconds,omitempty"`
-	EmailVerificationOneTimeCodeGenerator              SecureGeneratorConfiguration `json:"emailVerificationOneTimeCodeGenerator,omitempty"`
-	ExternalAuthenticationIdTimeToLiveInSeconds        int                          `json:"externalAuthenticationIdTimeToLiveInSeconds,omitempty"`
-	LoginIntentTimeToLiveInSeconds                     int                          `json:"loginIntentTimeToLiveInSeconds,omitempty"`
-	OneTimePasswordTimeToLiveInSeconds                 int                          `json:"oneTimePasswordTimeToLiveInSeconds,omitempty"`
-	PasswordlessLoginGenerator                         SecureGeneratorConfiguration `json:"passwordlessLoginGenerator,omitempty"`
-	PasswordlessLoginTimeToLiveInSeconds               int                          `json:"passwordlessLoginTimeToLiveInSeconds,omitempty"`
-	PendingAccountLinkTimeToLiveInSeconds              int                          `json:"pendingAccountLinkTimeToLiveInSeconds,omitempty"`
-	RegistrationVerificationIdGenerator                SecureGeneratorConfiguration `json:"registrationVerificationIdGenerator,omitempty"`
-	RegistrationVerificationIdTimeToLiveInSeconds      int                          `json:"registrationVerificationIdTimeToLiveInSeconds,omitempty"`
-	RegistrationVerificationOneTimeCodeGenerator       SecureGeneratorConfiguration `json:"registrationVerificationOneTimeCodeGenerator,omitempty"`
-	RememberOAuthScopeConsentChoiceTimeToLiveInSeconds int                          `json:"rememberOAuthScopeConsentChoiceTimeToLiveInSeconds,omitempty"`
-	Samlv2AuthNRequestIdTimeToLiveInSeconds            int                          `json:"samlv2AuthNRequestIdTimeToLiveInSeconds,omitempty"`
-	SetupPasswordIdGenerator                           SecureGeneratorConfiguration `json:"setupPasswordIdGenerator,omitempty"`
-	SetupPasswordIdTimeToLiveInSeconds                 int                          `json:"setupPasswordIdTimeToLiveInSeconds,omitempty"`
-	TrustTokenTimeToLiveInSeconds                      int                          `json:"trustTokenTimeToLiveInSeconds,omitempty"`
-	TwoFactorIdTimeToLiveInSeconds                     int                          `json:"twoFactorIdTimeToLiveInSeconds,omitempty"`
-	TwoFactorOneTimeCodeIdGenerator                    SecureGeneratorConfiguration `json:"twoFactorOneTimeCodeIdGenerator,omitempty"`
-	TwoFactorOneTimeCodeIdTimeToLiveInSeconds          int                          `json:"twoFactorOneTimeCodeIdTimeToLiveInSeconds,omitempty"`
-	TwoFactorTrustIdTimeToLiveInSeconds                int                          `json:"twoFactorTrustIdTimeToLiveInSeconds,omitempty"`
-	WebAuthnAuthenticationChallengeTimeToLiveInSeconds int                          `json:"webAuthnAuthenticationChallengeTimeToLiveInSeconds,omitempty"`
-	WebAuthnRegistrationChallengeTimeToLiveInSeconds   int                          `json:"webAuthnRegistrationChallengeTimeToLiveInSeconds,omitempty"`
-}
-
-/**
- * Defines valid credential types. This is an extension point in the WebAuthn spec. The only defined value at this time is "public-key"
- *
- * @author Spencer Witt
- */
-type PublicKeyCredentialType string
-
-func (e PublicKeyCredentialType) String() string {
-	return string(e)
-}
-
-const (
-	PublicKeyCredentialType_PublicKey PublicKeyCredentialType = "publicKey"
-)
-
-/**
- * This class is the entity query. It provides a build pattern as well as public fields for use on forms and in actions.
- *
- * @author Brian Pontarelli
- */
-type EntitySearchCriteria struct {
-	BaseElasticSearchCriteria
-}
-
-/**
- * @author Seth Musselman
- */
-type PreviewResponse struct {
-	BaseHTTPResponse
-	Email  Email  `json:"email,omitempty"`
-	Errors Errors `json:"errors,omitempty"`
-}
-
-func (b *PreviewResponse) SetStatus(status int) {
-	b.StatusCode = status
-}
-
-/**
- * @author Brett Pontarelli
- */
-type EpicGamesApplicationConfiguration struct {
-	BaseIdentityProviderApplicationConfiguration
-	ButtonText   string `json:"buttonText,omitempty"`
-	ClientId     string `json:"client_id,omitempty"`
-	ClientSecret string `json:"client_secret,omitempty"`
-	Scope        string `json:"scope,omitempty"`
-}
-
-/**
- * OpenID Connect Configuration as described by the <a href="https://openid.net/specs/openid-connect-discovery-1_0.html#ProviderMetadata">OpenID
- * Provider Metadata</a>.
- *
- * @author Daniel DeGroff
- */
-type OpenIdConfiguration struct {
-	BaseHTTPResponse
-	AuthorizationEndpoint             string   `json:"authorization_endpoint,omitempty"`
-	BackchannelLogoutSupported        bool     `json:"backchannel_logout_supported"`
-	ClaimsSupported                   []string `json:"claims_supported,omitempty"`
-	DeviceAuthorizationEndpoint       string   `json:"device_authorization_endpoint,omitempty"`
-	EndSessionEndpoint                string   `json:"end_session_endpoint,omitempty"`
-	FrontchannelLogoutSupported       bool     `json:"frontchannel_logout_supported"`
-	GrantTypesSupported               []string `json:"grant_types_supported,omitempty"`
-	IdTokenSigningAlgValuesSupported  []string `json:"id_token_signing_alg_values_supported,omitempty"`
-	Issuer                            string   `json:"issuer,omitempty"`
-	JwksUri                           string   `json:"jwks_uri,omitempty"`
-	ResponseModesSupported            []string `json:"response_modes_supported,omitempty"`
-	ResponseTypesSupported            []string `json:"response_types_supported,omitempty"`
-	ScopesSupported                   []string `json:"scopes_supported,omitempty"`
-	SubjectTypesSupported             []string `json:"subject_types_supported,omitempty"`
-	TokenEndpoint                     string   `json:"token_endpoint,omitempty"`
-	TokenEndpointAuthMethodsSupported []string `json:"token_endpoint_auth_methods_supported,omitempty"`
-	UserinfoEndpoint                  string   `json:"userinfo_endpoint,omitempty"`
-	UserinfoSigningAlgValuesSupported []string `json:"userinfo_signing_alg_values_supported,omitempty"`
-}
-
-func (b *OpenIdConfiguration) SetStatus(status int) {
-	b.StatusCode = status
-}
-
-/**
- * COSE Elliptic Curve identifier to determine which elliptic curve to use with a given key
- *
- * @author Spencer Witt
- */
-type CoseEllipticCurve string
-
-func (e CoseEllipticCurve) String() string {
-	return string(e)
-}
-
-const (
-	CoseEllipticCurve_Reserved  CoseEllipticCurve = "Reserved"
-	CoseEllipticCurve_P256      CoseEllipticCurve = "P256"
-	CoseEllipticCurve_P384      CoseEllipticCurve = "P384"
-	CoseEllipticCurve_P521      CoseEllipticCurve = "P521"
-	CoseEllipticCurve_X25519    CoseEllipticCurve = "X25519"
-	CoseEllipticCurve_X448      CoseEllipticCurve = "X448"
-	CoseEllipticCurve_Ed25519   CoseEllipticCurve = "Ed25519"
-	CoseEllipticCurve_Ed448     CoseEllipticCurve = "Ed448"
-	CoseEllipticCurve_Secp256k1 CoseEllipticCurve = "Secp256k1"
-)
-
-/**
- * Form response.
- *
- * @author Daniel DeGroff
- */
-type FormResponse struct {
-	BaseHTTPResponse
-	Form  Form   `json:"form,omitempty"`
-	Forms []Form `json:"forms,omitempty"`
-}
-
-func (b *FormResponse) SetStatus(status int) {
-	b.StatusCode = status
-}
-
-// Do not require a setter for 'type', it is defined by the concrete class and is not mutable
-type BaseIdentityProvider struct {
-	Enableable
-	ApplicationConfiguration map[string]interface{}                         `json:"applicationConfiguration,omitempty"`
-	Data                     map[string]interface{}                         `json:"data,omitempty"`
-	Debug                    bool                                           `json:"debug"`
-	Id                       string                                         `json:"id,omitempty"`
-	InsertInstant            int64                                          `json:"insertInstant,omitempty"`
-	LambdaConfiguration      ProviderLambdaConfiguration                    `json:"lambdaConfiguration,omitempty"`
-	LastUpdateInstant        int64                                          `json:"lastUpdateInstant,omitempty"`
-	LinkingStrategy          IdentityProviderLinkingStrategy                `json:"linkingStrategy,omitempty"`
-	Name                     string                                         `json:"name,omitempty"`
-	TenantConfiguration      map[string]IdentityProviderTenantConfiguration `json:"tenantConfiguration,omitempty"`
-	Type                     IdentityProviderType                           `json:"type,omitempty"`
-}
-
-type ProviderLambdaConfiguration struct {
-	ReconcileId string `json:"reconcileId,omitempty"`
-}
-
-/**
-<<<<<<< HEAD
- * Models an event where a user is being created with an "in-use" login Id (email, username, or other identities).
- *
- * @author Daniel DeGroff
- */
-type UserLoginIdDuplicateOnCreateEvent struct {
-	BaseUserEvent
-	DuplicateEmail       string         `json:"duplicateEmail,omitempty"`
-	DuplicateIdentities  []IdentityInfo `json:"duplicateIdentities,omitempty"`
-	DuplicatePhoneNumber string         `json:"duplicatePhoneNumber,omitempty"`
-	DuplicateUsername    string         `json:"duplicateUsername,omitempty"`
-	Existing             User           `json:"existing,omitempty"`
-=======
- * @author Daniel DeGroff
- */
-type ValidateResponse struct {
-	BaseHTTPResponse
-	Jwt JWT `json:"jwt,omitempty"`
-}
-
-func (b *ValidateResponse) SetStatus(status int) {
-	b.StatusCode = status
->>>>>>> 900523c0
-}
-
-/**
- * @author Daniel DeGroff
- */
-type VerifyRegistrationResponse struct {
-	BaseHTTPResponse
-	OneTimeCode    string `json:"oneTimeCode,omitempty"`
-	VerificationId string `json:"verificationId,omitempty"`
-}
-
-func (b *VerifyRegistrationResponse) SetStatus(status int) {
-	b.StatusCode = status
-}
-
-/**
- * @author Daniel DeGroff
- */
-type LoginRecordSearchCriteria struct {
-	BaseSearchCriteria
-	ApplicationId string `json:"applicationId,omitempty"`
-	End           int64  `json:"end,omitempty"`
-	Start         int64  `json:"start,omitempty"`
-	UserId        string `json:"userId,omitempty"`
-}
-
-/**
- * @author Daniel DeGroff
- */
-type OAuthResponse struct {
-	BaseHTTPResponse
-}
-
-func (b *OAuthResponse) SetStatus(status int) {
-	b.StatusCode = status
-}
-
-/**
- * Domain for a public key, key pair or an HMAC secret. This is used by KeyMaster to manage keys for JWTs, SAML, etc.
- *
- * @author Brian Pontarelli
- */
-type Key struct {
-	Algorithm              KeyAlgorithm           `json:"algorithm,omitempty"`
-	Certificate            string                 `json:"certificate,omitempty"`
-	CertificateInformation CertificateInformation `json:"certificateInformation,omitempty"`
-	ExpirationInstant      int64                  `json:"expirationInstant,omitempty"`
-	HasPrivateKey          bool                   `json:"hasPrivateKey"`
-	Id                     string                 `json:"id,omitempty"`
-	InsertInstant          int64                  `json:"insertInstant,omitempty"`
-	Issuer                 string                 `json:"issuer,omitempty"`
-	Kid                    string                 `json:"kid,omitempty"`
-	LastUpdateInstant      int64                  `json:"lastUpdateInstant,omitempty"`
-	Length                 int                    `json:"length,omitempty"`
-	Name                   string                 `json:"name,omitempty"`
-	PrivateKey             string                 `json:"privateKey,omitempty"`
-	PublicKey              string                 `json:"publicKey,omitempty"`
-	Secret                 string                 `json:"secret,omitempty"`
-	Type                   KeyType                `json:"type,omitempty"`
-}
-
-type KeyAlgorithm string
-
-func (e KeyAlgorithm) String() string {
-	return string(e)
-}
-
-const (
-	KeyAlgorithm_ES256 KeyAlgorithm = "ES256"
-	KeyAlgorithm_ES384 KeyAlgorithm = "ES384"
-	KeyAlgorithm_ES512 KeyAlgorithm = "ES512"
-	KeyAlgorithm_HS256 KeyAlgorithm = "HS256"
-	KeyAlgorithm_HS384 KeyAlgorithm = "HS384"
-	KeyAlgorithm_HS512 KeyAlgorithm = "HS512"
-	KeyAlgorithm_RS256 KeyAlgorithm = "RS256"
-	KeyAlgorithm_RS384 KeyAlgorithm = "RS384"
-	KeyAlgorithm_RS512 KeyAlgorithm = "RS512"
-)
-
-type KeyType string
-
-func (e KeyType) String() string {
-	return string(e)
-}
-
-const (
-	KeyType_EC   KeyType = "EC"
-	KeyType_RSA  KeyType = "RSA"
-	KeyType_HMAC KeyType = "HMAC"
-)
-
-type CertificateInformation struct {
-	Issuer            string `json:"issuer,omitempty"`
-	Md5Fingerprint    string `json:"md5Fingerprint,omitempty"`
-	SerialNumber      string `json:"serialNumber,omitempty"`
-	Sha1Fingerprint   string `json:"sha1Fingerprint,omitempty"`
-	Sha1Thumbprint    string `json:"sha1Thumbprint,omitempty"`
-	Sha256Fingerprint string `json:"sha256Fingerprint,omitempty"`
-	Sha256Thumbprint  string `json:"sha256Thumbprint,omitempty"`
-	Subject           string `json:"subject,omitempty"`
-	ValidFrom         int64  `json:"validFrom,omitempty"`
-	ValidTo           int64  `json:"validTo,omitempty"`
-}
-
-/**
- * @author Trevor Smith
- */
-type ConnectorResponse struct {
-	BaseHTTPResponse
-	Connector  BaseConnectorConfiguration   `json:"connector,omitempty"`
-	Connectors []BaseConnectorConfiguration `json:"connectors,omitempty"`
-}
-
-<<<<<<< HEAD
-/**
- * API request to start a WebAuthn authentication ceremony
- *
- * @author Spencer Witt
- */
-type WebAuthnStartRequest struct {
-	ApplicationId string                 `json:"applicationId,omitempty"`
-	CredentialId  string                 `json:"credentialId,omitempty"`
-	LoginId       string                 `json:"loginId,omitempty"`
-	LoginIdTypes  []string               `json:"loginIdTypes,omitempty"`
-	State         map[string]interface{} `json:"state,omitempty"`
-	UserId        string                 `json:"userId,omitempty"`
-	Workflow      WebAuthnWorkflow       `json:"workflow,omitempty"`
-=======
-func (b *ConnectorResponse) SetStatus(status int) {
-	b.StatusCode = status
->>>>>>> 900523c0
-}
-
-/**
- * Models the FusionAuth connector.
- *
- * @author Trevor Smith
- */
-type FusionAuthConnectorConfiguration struct {
-	BaseConnectorConfiguration
-}
-
-/**
- * Controls the policy for requesting user permission to grant access to requested scopes during an OAuth workflow
- * for a third-party application.
- *
- * @author Spencer Witt
- */
-type OAuthScopeConsentMode string
-
-func (e OAuthScopeConsentMode) String() string {
-	return string(e)
-}
-
-const (
-	OAuthScopeConsentMode_AlwaysPrompt     OAuthScopeConsentMode = "AlwaysPrompt"
-	OAuthScopeConsentMode_RememberDecision OAuthScopeConsentMode = "RememberDecision"
-	OAuthScopeConsentMode_NeverPrompt      OAuthScopeConsentMode = "NeverPrompt"
-)
-
-/**
- * Search criteria for entity grants.
- *
- * @author Brian Pontarelli
- */
-type EntityGrantSearchCriteria struct {
-	BaseSearchCriteria
-	EntityId string `json:"entityId,omitempty"`
-	Name     string `json:"name,omitempty"`
-	UserId   string `json:"userId,omitempty"`
-}
-
-/**
- * @author Daniel DeGroff
- */
-type RefreshTokenSlidingWindowConfiguration struct {
-	MaximumTimeToLiveInMinutes int `json:"maximumTimeToLiveInMinutes,omitempty"`
-}
-
-/**
- * Search request for Themes.
- *
- * @author Mark Manes
- */
-type ThemeSearchRequest struct {
-	Search ThemeSearchCriteria `json:"search,omitempty"`
-}
-
-/**
- * @author Daniel DeGroff
- */
-type ObjectState string
-
-func (e ObjectState) String() string {
-	return string(e)
-}
-
-const (
-	ObjectState_Active        ObjectState = "Active"
-	ObjectState_Inactive      ObjectState = "Inactive"
-	ObjectState_PendingDelete ObjectState = "PendingDelete"
-)
-
-/**
- * Search request for Consents
- *
- * @author Spencer Witt
- */
-type ConsentSearchRequest struct {
-	Search ConsentSearchCriteria `json:"search,omitempty"`
-}
-
-/**
- * Search request for Identity Providers
- *
- * @author Spencer Witt
- */
-type IdentityProviderSearchRequest struct {
-	Search IdentityProviderSearchCriteria `json:"search,omitempty"`
-}
-
-/**
- * @author Daniel DeGroff
- */
-type RefreshTokenRevocationPolicy struct {
-	OnLoginPrevented    bool `json:"onLoginPrevented"`
-	OnMultiFactorEnable bool `json:"onMultiFactorEnable"`
-	OnOneTimeTokenReuse bool `json:"onOneTimeTokenReuse"`
-	OnPasswordChanged   bool `json:"onPasswordChanged"`
-}
-
-/**
- * Models a family grouping of users.
- *
- * @author Brian Pontarelli
- */
-type Family struct {
-	Id                string         `json:"id,omitempty"`
-	InsertInstant     int64          `json:"insertInstant,omitempty"`
-	LastUpdateInstant int64          `json:"lastUpdateInstant,omitempty"`
-	Members           []FamilyMember `json:"members,omitempty"`
-}
-
-/**
- * The Application Scope API response.
- *
- * @author Spencer Witt
- */
-type ApplicationOAuthScopeResponse struct {
-	BaseHTTPResponse
-	Scope ApplicationOAuthScope `json:"scope,omitempty"`
-}
-
-func (b *ApplicationOAuthScopeResponse) SetStatus(status int) {
-	b.StatusCode = status
-}
-
-/**
- * @author Daniel DeGroff
- */
-type OAuth2Configuration struct {
-	AuthorizedOriginURLs          []string                            `json:"authorizedOriginURLs,omitempty"`
-	AuthorizedRedirectURLs        []string                            `json:"authorizedRedirectURLs,omitempty"`
-	AuthorizedURLValidationPolicy Oauth2AuthorizedURLValidationPolicy `json:"authorizedURLValidationPolicy,omitempty"`
-	ClientAuthenticationPolicy    ClientAuthenticationPolicy          `json:"clientAuthenticationPolicy,omitempty"`
-	ClientId                      string                              `json:"clientId,omitempty"`
-	ClientSecret                  string                              `json:"clientSecret,omitempty"`
-	ConsentMode                   OAuthScopeConsentMode               `json:"consentMode,omitempty"`
-	Debug                         bool                                `json:"debug"`
-	DeviceVerificationURL         string                              `json:"deviceVerificationURL,omitempty"`
-	EnabledGrants                 []GrantType                         `json:"enabledGrants,omitempty"`
-	GenerateRefreshTokens         bool                                `json:"generateRefreshTokens"`
-	LogoutBehavior                LogoutBehavior                      `json:"logoutBehavior,omitempty"`
-	LogoutURL                     string                              `json:"logoutURL,omitempty"`
-	ProofKeyForCodeExchangePolicy ProofKeyForCodeExchangePolicy       `json:"proofKeyForCodeExchangePolicy,omitempty"`
-	ProvidedScopePolicy           ProvidedScopePolicy                 `json:"providedScopePolicy,omitempty"`
-	Relationship                  OAuthApplicationRelationship        `json:"relationship,omitempty"`
-	RequireClientAuthentication   bool                                `json:"requireClientAuthentication"`
-	RequireRegistration           bool                                `json:"requireRegistration"`
-	ScopeHandlingPolicy           OAuthScopeHandlingPolicy            `json:"scopeHandlingPolicy,omitempty"`
-	UnknownScopePolicy            UnknownScopePolicy                  `json:"unknownScopePolicy,omitempty"`
-}
-
-/**
-<<<<<<< HEAD
- * Verify Send API request object.
- */
-type VerifySendRequest struct {
-	OneTimeCode    string `json:"oneTimeCode,omitempty"`
-	VerificationId string `json:"verificationId,omitempty"`
-}
-
-/**
- * The Integration Response
- *
- * @author Daniel DeGroff
-=======
- * Interface for all identity providers that are passwordless and do not accept a password.
->>>>>>> 900523c0
- */
-type PasswordlessIdentityProvider struct {
-}
-
-/**
- * A log for an event that happened to a User.
- *
- * @author Brian Pontarelli
- */
-type UserComment struct {
-	Comment       string `json:"comment,omitempty"`
-	CommenterId   string `json:"commenterId,omitempty"`
-	Id            string `json:"id,omitempty"`
-	InsertInstant int64  `json:"insertInstant,omitempty"`
-	UserId        string `json:"userId,omitempty"`
-}
-
-/**
- * Models the Group Created Event.
- *
- * @author Daniel DeGroff
- */
-type GroupCreateCompleteEvent struct {
-	BaseGroupEvent
-}
-
-/**
- * @author Brett Pontarelli
- */
-type TenantSSOConfiguration struct {
-	AllowAccessTokenBootstrap      bool `json:"allowAccessTokenBootstrap"`
-	DeviceTrustTimeToLiveInSeconds int  `json:"deviceTrustTimeToLiveInSeconds,omitempty"`
-}
-
-/**
- * @author Daniel DeGroff
- */
-type TwoFactorMethod struct {
-	Authenticator AuthenticatorConfiguration `json:"authenticator,omitempty"`
-	Email         string                     `json:"email,omitempty"`
-	Id            string                     `json:"id,omitempty"`
-	LastUsed      bool                       `json:"lastUsed"`
-	Method        string                     `json:"method,omitempty"`
-	MobilePhone   string                     `json:"mobilePhone,omitempty"`
-	Secret        string                     `json:"secret,omitempty"`
-}
-
-/**
- * Search criteria for Tenants
- *
- * @author Mark Manes
- */
-type TenantSearchCriteria struct {
-	BaseSearchCriteria
-	Name string `json:"name,omitempty"`
-}
-
-/**
- * Models the User Identity Provider Link Event.
- *
- * @author Rob Davis
- */
-type UserIdentityProviderLinkEvent struct {
-	BaseUserEvent
-	IdentityProviderLink IdentityProviderLink `json:"identityProviderLink,omitempty"`
-}
-
-/**
-<<<<<<< HEAD
- * Configuration for unverified phone number identities.
- *
- * @author Spencer Witt
- */
-type PhoneUnverifiedOptions struct {
-	Behavior UnverifiedBehavior `json:"behavior,omitempty"`
-}
-
-type DeleteConfiguration struct {
-	Enableable
-	NumberOfDaysToRetain int `json:"numberOfDaysToRetain,omitempty"`
-=======
- * @author Michael Sleevi
- */
-type PreviewMessageTemplateRequest struct {
-	Locale          string          `json:"locale,omitempty"`
-	MessageTemplate MessageTemplate `json:"messageTemplate,omitempty"`
->>>>>>> 900523c0
-}
-
-/**
- * Login API request object used for login to third-party systems (i.e. Login with Facebook).
- *
- * @author Brian Pontarelli
- */
-type IdentityProviderLoginRequest struct {
-	BaseLoginRequest
-	Data               map[string]string `json:"data,omitempty"`
-	EncodedJWT         string            `json:"encodedJWT,omitempty"`
-	IdentityProviderId string            `json:"identityProviderId,omitempty"`
-	NoLink             bool              `json:"noLink"`
-}
-
-/**
- * An action that can be executed on a user (discipline or reward potentially).
- *
- * @author Brian Pontarelli
- */
-type UserAction struct {
-	Active                   bool               `json:"active"`
-	CancelEmailTemplateId    string             `json:"cancelEmailTemplateId,omitempty"`
-	EndEmailTemplateId       string             `json:"endEmailTemplateId,omitempty"`
-	Id                       string             `json:"id,omitempty"`
-	IncludeEmailInEventJSON  bool               `json:"includeEmailInEventJSON"`
-	InsertInstant            int64              `json:"insertInstant,omitempty"`
-	LastUpdateInstant        int64              `json:"lastUpdateInstant,omitempty"`
-	LocalizedNames           map[string]string  `json:"localizedNames,omitempty"`
-	ModifyEmailTemplateId    string             `json:"modifyEmailTemplateId,omitempty"`
-	Name                     string             `json:"name,omitempty"`
-	Options                  []UserActionOption `json:"options,omitempty"`
-	PreventLogin             bool               `json:"preventLogin"`
-	SendEndEvent             bool               `json:"sendEndEvent"`
-	StartEmailTemplateId     string             `json:"startEmailTemplateId,omitempty"`
-	Temporal                 bool               `json:"temporal"`
-	TransactionType          TransactionType    `json:"transactionType,omitempty"`
-	UserEmailingEnabled      bool               `json:"userEmailingEnabled"`
-	UserNotificationsEnabled bool               `json:"userNotificationsEnabled"`
-}
-
-/**
- * @author Trevor Smith
- */
-type Theme struct {
-	Data              map[string]interface{} `json:"data,omitempty"`
-	DefaultMessages   string                 `json:"defaultMessages,omitempty"`
-	Id                string                 `json:"id,omitempty"`
-	InsertInstant     int64                  `json:"insertInstant,omitempty"`
-	LastUpdateInstant int64                  `json:"lastUpdateInstant,omitempty"`
-	LocalizedMessages map[string]string      `json:"localizedMessages,omitempty"`
-	Name              string                 `json:"name,omitempty"`
-	Stylesheet        string                 `json:"stylesheet,omitempty"`
-	Templates         Templates              `json:"templates,omitempty"`
-	Type              ThemeType              `json:"type,omitempty"`
-	Variables         SimpleThemeVariables   `json:"variables,omitempty"`
-}
-
-type Templates struct {
-	AccountEdit                               string `json:"accountEdit,omitempty"`
-	AccountIndex                              string `json:"accountIndex,omitempty"`
-	AccountTwoFactorDisable                   string `json:"accountTwoFactorDisable,omitempty"`
-	AccountTwoFactorEnable                    string `json:"accountTwoFactorEnable,omitempty"`
-	AccountTwoFactorIndex                     string `json:"accountTwoFactorIndex,omitempty"`
-	AccountWebAuthnAdd                        string `json:"accountWebAuthnAdd,omitempty"`
-	AccountWebAuthnDelete                     string `json:"accountWebAuthnDelete,omitempty"`
-	AccountWebAuthnIndex                      string `json:"accountWebAuthnIndex,omitempty"`
-	ConfirmationRequired                      string `json:"confirmationRequired,omitempty"`
-	EmailComplete                             string `json:"emailComplete,omitempty"`
-	EmailSend                                 string `json:"emailSend,omitempty"`
-	EmailSent                                 string `json:"emailSent,omitempty"`
-	EmailVerificationRequired                 string `json:"emailVerificationRequired,omitempty"`
-	EmailVerify                               string `json:"emailVerify,omitempty"`
-	Helpers                                   string `json:"helpers,omitempty"`
-	Index                                     string `json:"index,omitempty"`
-	Oauth2Authorize                           string `json:"oauth2Authorize,omitempty"`
-	Oauth2AuthorizedNotRegistered             string `json:"oauth2AuthorizedNotRegistered,omitempty"`
-	Oauth2ChildRegistrationNotAllowed         string `json:"oauth2ChildRegistrationNotAllowed,omitempty"`
-	Oauth2ChildRegistrationNotAllowedComplete string `json:"oauth2ChildRegistrationNotAllowedComplete,omitempty"`
-	Oauth2CompleteRegistration                string `json:"oauth2CompleteRegistration,omitempty"`
-	Oauth2Consent                             string `json:"oauth2Consent,omitempty"`
-	Oauth2Device                              string `json:"oauth2Device,omitempty"`
-	Oauth2DeviceComplete                      string `json:"oauth2DeviceComplete,omitempty"`
-	Oauth2Error                               string `json:"oauth2Error,omitempty"`
-	Oauth2Logout                              string `json:"oauth2Logout,omitempty"`
-	Oauth2Passwordless                        string `json:"oauth2Passwordless,omitempty"`
-	Oauth2Register                            string `json:"oauth2Register,omitempty"`
-	Oauth2StartIdPLink                        string `json:"oauth2StartIdPLink,omitempty"`
-	Oauth2TwoFactor                           string `json:"oauth2TwoFactor,omitempty"`
-	Oauth2TwoFactorEnable                     string `json:"oauth2TwoFactorEnable,omitempty"`
-	Oauth2TwoFactorEnableComplete             string `json:"oauth2TwoFactorEnableComplete,omitempty"`
-	Oauth2TwoFactorMethods                    string `json:"oauth2TwoFactorMethods,omitempty"`
-	Oauth2Wait                                string `json:"oauth2Wait,omitempty"`
-	Oauth2WebAuthn                            string `json:"oauth2WebAuthn,omitempty"`
-	Oauth2WebAuthnReauth                      string `json:"oauth2WebAuthnReauth,omitempty"`
-	Oauth2WebAuthnReauthEnable                string `json:"oauth2WebAuthnReauthEnable,omitempty"`
-	PasswordChange                            string `json:"passwordChange,omitempty"`
-	PasswordComplete                          string `json:"passwordComplete,omitempty"`
-	PasswordForgot                            string `json:"passwordForgot,omitempty"`
-	PasswordSent                              string `json:"passwordSent,omitempty"`
-	RegistrationComplete                      string `json:"registrationComplete,omitempty"`
-	RegistrationSend                          string `json:"registrationSend,omitempty"`
-	RegistrationSent                          string `json:"registrationSent,omitempty"`
-	RegistrationVerificationRequired          string `json:"registrationVerificationRequired,omitempty"`
-	RegistrationVerify                        string `json:"registrationVerify,omitempty"`
-	Samlv2Logout                              string `json:"samlv2Logout,omitempty"`
-	Unauthorized                              string `json:"unauthorized,omitempty"`
-}
-
-/**
- * @author Daniel DeGroff
- */
-type IdentityProviderType string
-
-func (e IdentityProviderType) String() string {
-	return string(e)
-}
-
-const (
-	IdentityProviderType_Apple              IdentityProviderType = "Apple"
-	IdentityProviderType_EpicGames          IdentityProviderType = "EpicGames"
-	IdentityProviderType_ExternalJWT        IdentityProviderType = "ExternalJWT"
-	IdentityProviderType_Facebook           IdentityProviderType = "Facebook"
-	IdentityProviderType_Google             IdentityProviderType = "Google"
-	IdentityProviderType_HYPR               IdentityProviderType = "HYPR"
-	IdentityProviderType_LinkedIn           IdentityProviderType = "LinkedIn"
-	IdentityProviderType_Nintendo           IdentityProviderType = "Nintendo"
-	IdentityProviderType_OpenIDConnect      IdentityProviderType = "OpenIDConnect"
-	IdentityProviderType_SAMLv2             IdentityProviderType = "SAMLv2"
-	IdentityProviderType_SAMLv2IdPInitiated IdentityProviderType = "SAMLv2IdPInitiated"
-	IdentityProviderType_SonyPSN            IdentityProviderType = "SonyPSN"
-	IdentityProviderType_Steam              IdentityProviderType = "Steam"
-	IdentityProviderType_Twitch             IdentityProviderType = "Twitch"
-	IdentityProviderType_Twitter            IdentityProviderType = "Twitter"
-	IdentityProviderType_Xbox               IdentityProviderType = "Xbox"
-)
-
-/**
- * @author Brett Guy
- */
-type IPAccessControlList struct {
-	Data              map[string]interface{} `json:"data,omitempty"`
-	Entries           []IPAccessControlEntry `json:"entries,omitempty"`
-	Id                string                 `json:"id,omitempty"`
-	InsertInstant     int64                  `json:"insertInstant,omitempty"`
-	LastUpdateInstant int64                  `json:"lastUpdateInstant,omitempty"`
-	Name              string                 `json:"name,omitempty"`
-}
-
-/**
- * @author Daniel DeGroff
- */
-type VerificationStrategy string
-
-func (e VerificationStrategy) String() string {
-	return string(e)
-}
-
-const (
-	VerificationStrategy_ClickableLink VerificationStrategy = "ClickableLink"
-	VerificationStrategy_FormField     VerificationStrategy = "FormField"
-)
-
-/**
- * This class contains the managed fields that are also put into the database during FusionAuth setup.
- * <p>
- * Internal Note: These fields are also declared in SQL in order to bootstrap the system. These need to stay in sync.
- * Any changes to these fields needs to also be reflected in mysql.sql and postgresql.sql
- *
- * @author Brian Pontarelli
- */
-type ManagedFields struct {
-}
-
-/**
- * Webhook event log search request.
- *
- * @author Spencer Witt
- */
-type WebhookEventLogSearchRequest struct {
-	Search WebhookEventLogSearchCriteria `json:"search,omitempty"`
-}
-
-/**
- * @author Daniel DeGroff
- */
-type AuthenticatorConfiguration struct {
-	Algorithm  TOTPAlgorithm `json:"algorithm,omitempty"`
-	CodeLength int           `json:"codeLength,omitempty"`
-	TimeStep   int           `json:"timeStep,omitempty"`
-}
-
-type TOTPAlgorithm string
-
-func (e TOTPAlgorithm) String() string {
-	return string(e)
-}
-
-const (
-	TOTPAlgorithm_HmacSHA1   TOTPAlgorithm = "HmacSHA1"
-	TOTPAlgorithm_HmacSHA256 TOTPAlgorithm = "HmacSHA256"
-	TOTPAlgorithm_HmacSHA512 TOTPAlgorithm = "HmacSHA512"
-)
-
-/**
- * Models action reasons.
- *
- * @author Brian Pontarelli
- */
-type UserActionReason struct {
-	Code              string            `json:"code,omitempty"`
-	Id                string            `json:"id,omitempty"`
-	InsertInstant     int64             `json:"insertInstant,omitempty"`
-	LastUpdateInstant int64             `json:"lastUpdateInstant,omitempty"`
-	LocalizedTexts    map[string]string `json:"localizedTexts,omitempty"`
-	Text              string            `json:"text,omitempty"`
-}
-
-/**
- * A User's WebAuthnCredential. Contains all data required to complete WebAuthn authentication ceremonies.
- *
- * @author Spencer Witt
- */
-type WebAuthnCredential struct {
-	Algorithm                             CoseAlgorithmIdentifier `json:"algorithm,omitempty"`
-	AttestationType                       AttestationType         `json:"attestationType,omitempty"`
-	AuthenticatorSupportsUserVerification bool                    `json:"authenticatorSupportsUserVerification"`
-	CredentialId                          string                  `json:"credentialId,omitempty"`
-	Data                                  map[string]interface{}  `json:"data,omitempty"`
-	Discoverable                          bool                    `json:"discoverable"`
-	DisplayName                           string                  `json:"displayName,omitempty"`
-	Id                                    string                  `json:"id,omitempty"`
-	InsertInstant                         int64                   `json:"insertInstant,omitempty"`
-	LastUseInstant                        int64                   `json:"lastUseInstant,omitempty"`
-	Name                                  string                  `json:"name,omitempty"`
-	PublicKey                             string                  `json:"publicKey,omitempty"`
-	RelyingPartyId                        string                  `json:"relyingPartyId,omitempty"`
-	SignCount                             int                     `json:"signCount,omitempty"`
-	TenantId                              string                  `json:"tenantId,omitempty"`
-	Transports                            []string                `json:"transports,omitempty"`
-	UserAgent                             string                  `json:"userAgent,omitempty"`
-	UserId                                string                  `json:"userId,omitempty"`
-}
-
-/**
- * @author Daniel DeGroff
- */
-type TestEvent struct {
-	BaseEvent
-	Message string `json:"message,omitempty"`
-}
-
-/**
- * Configuration for encrypted assertions when acting as SAML Service Provider
- *
- * @author Jaret Hendrickson
- */
-type SAMLv2AssertionDecryptionConfiguration struct {
-	Enableable
-	KeyTransportDecryptionKeyId string `json:"keyTransportDecryptionKeyId,omitempty"`
-}
-
-/**
- * Models the Refresh Token Revoke Event. This event might be for a single token, a user
- * or an entire application.
- *
- * @author Brian Pontarelli
- */
-type JWTRefreshTokenRevokeEvent struct {
-	BaseEvent
-	ApplicationId                  string         `json:"applicationId,omitempty"`
-	ApplicationTimeToLiveInSeconds map[string]int `json:"applicationTimeToLiveInSeconds,omitempty"`
-	RefreshToken                   RefreshToken   `json:"refreshToken,omitempty"`
-	User                           User           `json:"user,omitempty"`
-	UserId                         string         `json:"userId,omitempty"`
-}
-
-/**
- * @author Trevor Smith
- */
-type ConnectorPolicy struct {
-	ConnectorId string                 `json:"connectorId,omitempty"`
-	Data        map[string]interface{} `json:"data,omitempty"`
-	Domains     []string               `json:"domains,omitempty"`
-	Migrate     bool                   `json:"migrate"`
-}
-
-/**
- * @author Brett Pontarelli
- */
-type AuthenticationThreats string
-
-func (e AuthenticationThreats) String() string {
-	return string(e)
-}
-
-const (
-	AuthenticationThreats_ImpossibleTravel AuthenticationThreats = "ImpossibleTravel"
-)
-
-/**
- * Models the User Password Reset Send Event.
- *
- * @author Daniel DeGroff
- */
-type UserPasswordResetSendEvent struct {
-	BaseUserEvent
-}
-
-/**
- * Event to indicate kickstart has been successfully completed.
- *
- * @author Daniel DeGroff
- */
-type KickstartSuccessEvent struct {
-	BaseEvent
-	InstanceId string `json:"instanceId,omitempty"`
-}
-
-/**
- * User API delete request object.
- *
- * @author Daniel DeGroff
- */
-type UserDeleteRequest struct {
-	BaseEventRequest
-	DryRun      bool     `json:"dryRun"`
-	HardDelete  bool     `json:"hardDelete"`
-	Limit       int      `json:"limit,omitempty"`
-	Query       string   `json:"query,omitempty"`
-	QueryString string   `json:"queryString,omitempty"`
-	UserIds     []string `json:"userIds,omitempty"`
-}
-
-/**
- * @author Brett Guy
- */
-type TenantAccessControlConfiguration struct {
-	UiIPAccessControlListId string `json:"uiIPAccessControlListId,omitempty"`
-}
-
-/**
- * This class is a simple attachment with a byte array, name and MIME type.
- *
- * @author Brian Pontarelli
- */
-type Attachment struct {
-	Attachment []byte `json:"attachment,omitempty"`
-	Mime       string `json:"mime,omitempty"`
-	Name       string `json:"name,omitempty"`
-}
-
-/**
- * Interface for any object that can provide JSON Web key Information.
- */
-type JSONWebKeyInfoProvider struct {
-}
-
-/**
- * Tenant-level configuration for WebAuthn
- *
- * @author Spencer Witt
- */
-type TenantWebAuthnConfiguration struct {
-	Enableable
-	BootstrapWorkflow        TenantWebAuthnWorkflowConfiguration `json:"bootstrapWorkflow,omitempty"`
-	Debug                    bool                                `json:"debug"`
-	ReauthenticationWorkflow TenantWebAuthnWorkflowConfiguration `json:"reauthenticationWorkflow,omitempty"`
-	RelyingPartyId           string                              `json:"relyingPartyId,omitempty"`
-	RelyingPartyName         string                              `json:"relyingPartyName,omitempty"`
-}
-
-/**
- * Email template request.
- *
- * @author Brian Pontarelli
- */
-type EmailTemplateRequest struct {
-	EmailTemplate EmailTemplate `json:"emailTemplate,omitempty"`
-}
-
-/**
- * @author Daniel DeGroff
- */
-type IdentityProviderPendingLinkResponse struct {
-	BaseHTTPResponse
-	IdentityProviderTenantConfiguration IdentityProviderTenantConfiguration `json:"identityProviderTenantConfiguration,omitempty"`
-	LinkCount                           int                                 `json:"linkCount,omitempty"`
-	PendingIdPLink                      PendingIdPLink                      `json:"pendingIdPLink,omitempty"`
-}
-
-func (b *IdentityProviderPendingLinkResponse) SetStatus(status int) {
-	b.StatusCode = status
-}
-
-/**
- * @author Daniel DeGroff
- */
-type PasswordlessSendRequest struct {
-	ApplicationId string                 `json:"applicationId,omitempty"`
-	Code          string                 `json:"code,omitempty"`
-	LoginId       string                 `json:"loginId,omitempty"`
-	State         map[string]interface{} `json:"state,omitempty"`
-}
-
-/**
- * @author Daniel DeGroff
- */
-type TenantRegistrationConfiguration struct {
-	BlockedDomains []string `json:"blockedDomains,omitempty"`
-}
-
-/**
- * @author Daniel DeGroff
- */
-<<<<<<< HEAD
-type WebAuthnCredentialImportRequest struct {
-	Credentials           []WebAuthnCredential `json:"credentials,omitempty"`
-	ValidateDbConstraints bool                 `json:"validateDbConstraints"`
-}
-
-/**
- * @author Daniel DeGroff
- */
-type UserIdentity struct {
-	DisplayValue      string                 `json:"displayValue,omitempty"`
-	InsertInstant     int64                  `json:"insertInstant,omitempty"`
-	LastLoginInstant  int64                  `json:"lastLoginInstant,omitempty"`
-	LastUpdateInstant int64                  `json:"lastUpdateInstant,omitempty"`
-	ModerationStatus  ContentStatus          `json:"moderationStatus,omitempty"`
-	Primary           bool                   `json:"primary"`
-	Type              string                 `json:"type,omitempty"`
-	Value             string                 `json:"value,omitempty"`
-	Verified          bool                   `json:"verified"`
-	VerifiedInstant   int64                  `json:"verifiedInstant,omitempty"`
-	VerifiedReason    IdentityVerifiedReason `json:"verifiedReason,omitempty"`
-}
-
-type Templates struct {
-	AccountEdit                               string `json:"accountEdit,omitempty"`
-	AccountIndex                              string `json:"accountIndex,omitempty"`
-	AccountTwoFactorDisable                   string `json:"accountTwoFactorDisable,omitempty"`
-	AccountTwoFactorEnable                    string `json:"accountTwoFactorEnable,omitempty"`
-	AccountTwoFactorIndex                     string `json:"accountTwoFactorIndex,omitempty"`
-	AccountWebAuthnAdd                        string `json:"accountWebAuthnAdd,omitempty"`
-	AccountWebAuthnDelete                     string `json:"accountWebAuthnDelete,omitempty"`
-	AccountWebAuthnIndex                      string `json:"accountWebAuthnIndex,omitempty"`
-	ConfirmationRequired                      string `json:"confirmationRequired,omitempty"`
-	EmailComplete                             string `json:"emailComplete,omitempty"`
-	EmailSend                                 string `json:"emailSend,omitempty"`
-	EmailSent                                 string `json:"emailSent,omitempty"`
-	EmailVerificationRequired                 string `json:"emailVerificationRequired,omitempty"`
-	EmailVerify                               string `json:"emailVerify,omitempty"`
-	Helpers                                   string `json:"helpers,omitempty"`
-	Index                                     string `json:"index,omitempty"`
-	Oauth2Authorize                           string `json:"oauth2Authorize,omitempty"`
-	Oauth2AuthorizedNotRegistered             string `json:"oauth2AuthorizedNotRegistered,omitempty"`
-	Oauth2ChildRegistrationNotAllowed         string `json:"oauth2ChildRegistrationNotAllowed,omitempty"`
-	Oauth2ChildRegistrationNotAllowedComplete string `json:"oauth2ChildRegistrationNotAllowedComplete,omitempty"`
-	Oauth2CompleteRegistration                string `json:"oauth2CompleteRegistration,omitempty"`
-	Oauth2Consent                             string `json:"oauth2Consent,omitempty"`
-	Oauth2Device                              string `json:"oauth2Device,omitempty"`
-	Oauth2DeviceComplete                      string `json:"oauth2DeviceComplete,omitempty"`
-	Oauth2Error                               string `json:"oauth2Error,omitempty"`
-	Oauth2Logout                              string `json:"oauth2Logout,omitempty"`
-	Oauth2Passwordless                        string `json:"oauth2Passwordless,omitempty"`
-	Oauth2Register                            string `json:"oauth2Register,omitempty"`
-	Oauth2StartIdPLink                        string `json:"oauth2StartIdPLink,omitempty"`
-	Oauth2TwoFactor                           string `json:"oauth2TwoFactor,omitempty"`
-	Oauth2TwoFactorEnable                     string `json:"oauth2TwoFactorEnable,omitempty"`
-	Oauth2TwoFactorEnableComplete             string `json:"oauth2TwoFactorEnableComplete,omitempty"`
-	Oauth2TwoFactorMethods                    string `json:"oauth2TwoFactorMethods,omitempty"`
-	Oauth2Wait                                string `json:"oauth2Wait,omitempty"`
-	Oauth2WebAuthn                            string `json:"oauth2WebAuthn,omitempty"`
-	Oauth2WebAuthnReauth                      string `json:"oauth2WebAuthnReauth,omitempty"`
-	Oauth2WebAuthnReauthEnable                string `json:"oauth2WebAuthnReauthEnable,omitempty"`
-	PasswordChange                            string `json:"passwordChange,omitempty"`
-	PasswordComplete                          string `json:"passwordComplete,omitempty"`
-	PasswordForgot                            string `json:"passwordForgot,omitempty"`
-	PasswordSent                              string `json:"passwordSent,omitempty"`
-	PhoneComplete                             string `json:"phoneComplete,omitempty"`
-	PhoneSent                                 string `json:"phoneSent,omitempty"`
-	PhoneVerificationRequired                 string `json:"phoneVerificationRequired,omitempty"`
-	PhoneVerify                               string `json:"phoneVerify,omitempty"`
-	RegistrationComplete                      string `json:"registrationComplete,omitempty"`
-	RegistrationSend                          string `json:"registrationSend,omitempty"`
-	RegistrationSent                          string `json:"registrationSent,omitempty"`
-	RegistrationVerificationRequired          string `json:"registrationVerificationRequired,omitempty"`
-	RegistrationVerify                        string `json:"registrationVerify,omitempty"`
-	Samlv2Logout                              string `json:"samlv2Logout,omitempty"`
-	Unauthorized                              string `json:"unauthorized,omitempty"`
-=======
-type IdentityProviderLink struct {
-	Data                   map[string]interface{} `json:"data,omitempty"`
-	DisplayName            string                 `json:"displayName,omitempty"`
-	IdentityProviderId     string                 `json:"identityProviderId,omitempty"`
-	IdentityProviderName   string                 `json:"identityProviderName,omitempty"`
-	IdentityProviderType   IdentityProviderType   `json:"identityProviderType,omitempty"`
-	IdentityProviderUserId string                 `json:"identityProviderUserId,omitempty"`
-	InsertInstant          int64                  `json:"insertInstant,omitempty"`
-	LastLoginInstant       int64                  `json:"lastLoginInstant,omitempty"`
-	TenantId               string                 `json:"tenantId,omitempty"`
-	Token                  string                 `json:"token,omitempty"`
-	UserId                 string                 `json:"userId,omitempty"`
->>>>>>> 900523c0
-}
-
-/**
- * Registration API request object.
- *
- * @author Brian Pontarelli
- */
-type RegistrationResponse struct {
-	BaseHTTPResponse
-	RefreshToken                        string           `json:"refreshToken,omitempty"`
-	RefreshTokenId                      string           `json:"refreshTokenId,omitempty"`
-	Registration                        UserRegistration `json:"registration,omitempty"`
-	RegistrationVerificationId          string           `json:"registrationVerificationId,omitempty"`
-	RegistrationVerificationOneTimeCode string           `json:"registrationVerificationOneTimeCode,omitempty"`
-	Token                               string           `json:"token,omitempty"`
-	TokenExpirationInstant              int64            `json:"tokenExpirationInstant,omitempty"`
-	User                                User             `json:"user,omitempty"`
-}
-
-func (b *RegistrationResponse) SetStatus(status int) {
-	b.StatusCode = status
-}
-
-/**
- * A role given to a user for a specific application.
- *
- * @author Seth Musselman
- */
-type ApplicationRole struct {
-	Description       string `json:"description,omitempty"`
-	Id                string `json:"id,omitempty"`
-	InsertInstant     int64  `json:"insertInstant,omitempty"`
-	IsDefault         bool   `json:"isDefault"`
-	IsSuperRole       bool   `json:"isSuperRole"`
-	LastUpdateInstant int64  `json:"lastUpdateInstant,omitempty"`
-	Name              string `json:"name,omitempty"`
-}
-
-/**
- * Google social login provider parameters.
- *
- * @author Daniel DeGroff
- */
-type GoogleIdentityProviderProperties struct {
-	Api    string `json:"api,omitempty"`
-	Button string `json:"button,omitempty"`
-}
-
-/**
- * @author Daniel DeGroff
- */
-type JWKSResponse struct {
-	BaseHTTPResponse
-	Keys []JSONWebKey `json:"keys,omitempty"`
-}
-
-func (b *JWKSResponse) SetStatus(status int) {
-	b.StatusCode = status
-}
-
-/**
- * Steam API modes.
- *
- * @author Daniel DeGroff
- */
-type SteamAPIMode string
-
-func (e SteamAPIMode) String() string {
-	return string(e)
-}
-
-const (
-	SteamAPIMode_Public  SteamAPIMode = "Public"
-	SteamAPIMode_Partner SteamAPIMode = "Partner"
-)
-
-/**
- * Lambda API response object.
- *
- * @author Brian Pontarelli
- */
-type LambdaResponse struct {
-	BaseHTTPResponse
-	Lambda  Lambda   `json:"lambda,omitempty"`
-	Lambdas []Lambda `json:"lambdas,omitempty"`
-}
-
-func (b *LambdaResponse) SetStatus(status int) {
-	b.StatusCode = status
-}
-
-/**
- * Models the JWT public key Refresh Token Revoke Event. This event might be for a single
- * token, a user or an entire application.
- *
- * @author Brian Pontarelli
- */
-type JWTPublicKeyUpdateEvent struct {
-	BaseEvent
-	ApplicationIds []string `json:"applicationIds,omitempty"`
-}
-
-/**
- * The Integration Request
- *
- * @author Daniel DeGroff
- */
-type IntegrationRequest struct {
-	Integrations Integrations `json:"integrations,omitempty"`
-}
-
-/**
- * @author Brett Pontarelli
- */
-type CaptchaMethod string
-
-func (e CaptchaMethod) String() string {
-	return string(e)
-}
-
-const (
-	CaptchaMethod_GoogleRecaptchaV2  CaptchaMethod = "GoogleRecaptchaV2"
-	CaptchaMethod_GoogleRecaptchaV3  CaptchaMethod = "GoogleRecaptchaV3"
-	CaptchaMethod_HCaptcha           CaptchaMethod = "HCaptcha"
-	CaptchaMethod_HCaptchaEnterprise CaptchaMethod = "HCaptchaEnterprise"
-)
-
-/**
- * Models the event types that FusionAuth produces.
- *
- * @author Brian Pontarelli
- */
-type EventType string
-
-func (e EventType) String() string {
-	return string(e)
-}
-
-const (
-	EventType_JWTPublicKeyUpdate             EventType = "jwt.public-key.update"
-	EventType_JWTRefreshTokenRevoke          EventType = "jwt.refresh-token.revoke"
-	EventType_JWTRefresh                     EventType = "jwt.refresh"
-	EventType_AuditLogCreate                 EventType = "audit-log.create"
-	EventType_EventLogCreate                 EventType = "event-log.create"
-	EventType_KickstartSuccess               EventType = "kickstart.success"
-	EventType_GroupCreate                    EventType = "group.create"
-	EventType_GroupCreateComplete            EventType = "group.create.complete"
-	EventType_GroupDelete                    EventType = "group.delete"
-	EventType_GroupDeleteComplete            EventType = "group.delete.complete"
-	EventType_GroupMemberAdd                 EventType = "group.member.add"
-	EventType_GroupMemberAddComplete         EventType = "group.member.add.complete"
-	EventType_GroupMemberRemove              EventType = "group.member.remove"
-	EventType_GroupMemberRemoveComplete      EventType = "group.member.remove.complete"
-	EventType_GroupMemberUpdate              EventType = "group.member.update"
-	EventType_GroupMemberUpdateComplete      EventType = "group.member.update.complete"
-	EventType_GroupUpdate                    EventType = "group.update"
-	EventType_GroupUpdateComplete            EventType = "group.update.complete"
-	EventType_UserAction                     EventType = "user.action"
-	EventType_UserBulkCreate                 EventType = "user.bulk.create"
-	EventType_UserCreate                     EventType = "user.create"
-	EventType_UserCreateComplete             EventType = "user.create.complete"
-	EventType_UserDeactivate                 EventType = "user.deactivate"
-	EventType_UserDelete                     EventType = "user.delete"
-	EventType_UserDeleteComplete             EventType = "user.delete.complete"
-	EventType_UserEmailUpdate                EventType = "user.email.update"
-	EventType_UserEmailVerified              EventType = "user.email.verified"
-	EventType_UserIdentityProviderLink       EventType = "user.identity-provider.link"
-	EventType_UserIdentityProviderUnlink     EventType = "user.identity-provider.unlink"
-	EventType_UserLoginIdDuplicateOnCreate   EventType = "user.loginId.duplicate.create"
-	EventType_UserLoginIdDuplicateOnUpdate   EventType = "user.loginId.duplicate.update"
-	EventType_UserLoginFailed                EventType = "user.login.failed"
-	EventType_UserLoginNewDevice             EventType = "user.login.new-device"
-	EventType_UserLoginSuccess               EventType = "user.login.success"
-	EventType_UserLoginSuspicious            EventType = "user.login.suspicious"
-	EventType_UserPasswordBreach             EventType = "user.password.breach"
-	EventType_UserPasswordResetSend          EventType = "user.password.reset.send"
-	EventType_UserPasswordResetStart         EventType = "user.password.reset.start"
-	EventType_UserPasswordResetSuccess       EventType = "user.password.reset.success"
-	EventType_UserPasswordUpdate             EventType = "user.password.update"
-	EventType_UserReactivate                 EventType = "user.reactivate"
-	EventType_UserRegistrationCreate         EventType = "user.registration.create"
-	EventType_UserRegistrationCreateComplete EventType = "user.registration.create.complete"
-	EventType_UserRegistrationDelete         EventType = "user.registration.delete"
-	EventType_UserRegistrationDeleteComplete EventType = "user.registration.delete.complete"
-	EventType_UserRegistrationUpdate         EventType = "user.registration.update"
-	EventType_UserRegistrationUpdateComplete EventType = "user.registration.update.complete"
-	EventType_UserRegistrationVerified       EventType = "user.registration.verified"
-	EventType_UserTwoFactorMethodAdd         EventType = "user.two-factor.method.add"
-	EventType_UserTwoFactorMethodRemove      EventType = "user.two-factor.method.remove"
-	EventType_UserUpdate                     EventType = "user.update"
-	EventType_UserUpdateComplete             EventType = "user.update.complete"
-	EventType_Test                           EventType = "test"
 )
 
 /**
